#! /usr/bin/env python3.0

"""
test.py

Written by Geremy Condra and Patrick Laban

Licensed under GPLv3

Released 17 Feb 2009

This contains all the test data for Graphine.
"""

# Copyright (C) 2009 Geremy Condra and Patrick Laban
#
# This file is part of Graphine.
# 
# Graphine is free software: you can redistribute it and/or modify
# it under the terms of the GNU General Public License as published by
# the Free Software Foundation, either version 3 of the License, or
# (at your option) any later version.
#
# Graphine is distributed in the hope that it will be useful,
# but WITHOUT ANY WARRANTY; without even the implied warranty of
# MERCHANTABILITY or FITNESS FOR A PARTICULAR PURPOSE.  See the
# GNU General Public License for more details.
# 
# You should have received a copy of the GNU General Public License
# along with Graphine.  If not, see <http://www.gnu.org/licenses/>.


import unittest
import timeit
import copy

from base import Graph, Node, Edge, GraphElement


#########################################################################################
#      				     COMPONENT TESTS					#	
#########################################################################################

class NodeCreationTest(unittest.TestCase):

	def setUp(self):
		self.g = Graph()
		self.node_1 = self.g.add_node() # basic node
		self.node_2 = self.g.add_node("node2") # node with name, no data
		self.node_3 = self.g.add_node(foo="stuff") # data, no name
		self.node_4 =  self.g.add_node("node4", foo="stuff") # data and name
		self.node_5 =  self.g.add_node("node5", foo="stuff", hello="world") # mutiple data attributes and name

	def testNodeCreation(self):
		# test Graph.add_node fully
		self.failUnlessEqual(self.node_1.data, {}) # data is empty
		self.failUnlessEqual(self.node_2.name, "node2") 
		self.failUnlessEqual(self.node_2.data, {})
		self.failUnlessEqual(self.node_3.data, {"foo": "stuff"})
		self.failUnlessEqual(self.node_4.name, "node4")
		self.failUnlessEqual(self.node_4.data, {"foo": "stuff"})
		self.failUnlessEqual(self.node_5.name, "node5")
		self.failUnlessEqual(self.node_5.data, {"foo": "stuff", "hello":"world"})
		self.failUnlessEqual(self.node_5.incoming, []) # no edges connected
		self.failUnlessEqual(self.node_5.outgoing, [])
		self.failUnlessEqual(self.node_5.incoming, [])
		self.failUnlessEqual(self.node_5.bidirectional, [])
		self.failUnlessEqual(self.node_5.degree, 0)
		self.failUnlessEqual(self.node_5.get_adjacent(), []) # no adjacent nodes	

	def testNodeCreationFailPoints(self):
		# ensure that node creation fails when it's supposed to
		self.failUnlessRaises(TypeError, self.g.add_node, "two", "names")
		self.test_dict = {"a":"b", "b":"c"}
		self.failUnlessRaises(TypeError, self.g.add_node, self.test_dict)

class EdgeCreationTest(unittest.TestCase):

	def setUp(self):
		self.g = Graph()
		self.node_1 = self.g.add_node()
		self.node_2 = self.g.add_node()
		self.node_3 = self.g.add_node("node3", foo="stuff")
		self.node_4 = self.g.add_node("node4", hello="world")
		self.edge_1 = self.g.add_edge(self.node_1, self.node_2)
		self.edge_2 = self.g.add_edge(self.node_1, self.node_2, "edge2")
		self.edge_3 = self.g.add_edge(self.node_1, self.node_2, foo="stuff")
		self.edge_4 = self.g.add_edge(self.node_1, self.node_2, "edge4", foo="stuff")
		self.edge_5 = self.g.add_edge(self.node_1, self.node_2, "edge5", foo="stuff", hello="world")
		self.edge_6 = self.g.add_edge(self.node_1, self.node_2, "edge6", False, foo="stuff", hello="world")			
		self.edge_7 = self.g.add_edge(self.node_1, self.node_1, "edge7", False, foo="stuff", hello="world")
		self.edge_8 = self.g.add_edge("node3", "node4", "edge8", foo="stuff", hello="world")

	def testEdgeCreation(self):
		# test Graph.add_edge fully
		self.failUnlessEqual(self.edge_1.start, self.node_1) 
		self.failUnlessEqual(self.edge_1.end, self.node_2)
		self.failUnless(self.edge_1 in self.node_1.outgoing) 
		self.failUnlessEqual(self.edge_1 in self.node_1.incoming, False) 
		self.failUnless(self.edge_1 in self.node_2.incoming) 
		self.failUnlessEqual(self.edge_1 in self.node_2.outgoing, False)
		self.failUnlessEqual(self.edge_1.data, {})
		self.failUnlessEqual(self.edge_2.name, "edge2")
		self.failUnlessEqual(self.edge_2.data, {})
		self.failUnlessEqual(self.edge_3.data, {"foo": "stuff"})
		self.failUnlessEqual(self.edge_4.data, {"foo": "stuff"})
		self.failUnlessEqual(self.edge_4.name, "edge4")
		self.failUnlessEqual(self.edge_5.name, "edge5")
		self.failUnlessEqual(self.edge_5.data, {"foo": "stuff", "hello":"world"})
		self.failUnlessEqual(self.edge_5.start, self.node_1) 
		self.failUnlessEqual(self.edge_5.end, self.node_2)
		self.failUnless(self.edge_5 in self.node_1.outgoing) 
		self.failUnlessEqual(self.edge_5 in self.node_1.incoming, False) 
		self.failUnless(self.edge_5 in self.node_2.incoming) 
		self.failUnlessEqual(self.edge_5 in self.node_2.outgoing, False)
		self.failUnlessEqual(self.edge_5 in self.node_3.outgoing, False)
		self.failUnlessEqual(self.edge_5 in self.node_3.incoming, False)
		self.failUnlessEqual(self.edge_6.name, "edge6")
		self.failUnlessEqual(self.edge_6.data, {"foo": "stuff", "hello":"world"})
		self.failUnlessEqual(self.edge_6.start, self.node_1) 
		self.failUnlessEqual(self.edge_6.end, self.node_2)
		self.failUnless(self.edge_6 in self.node_1.outgoing) 
		self.failUnless(self.edge_6 in self.node_1.incoming) 
		self.failUnless(self.edge_6 in self.node_2.incoming) 
		self.failUnless(self.edge_6 in self.node_2.outgoing)
		self.failUnlessEqual(self.edge_7.name, "edge7")
		self.failUnlessEqual(self.edge_7.data, {"foo": "stuff", "hello":"world"})
		self.failUnlessEqual(self.edge_7.start, self.node_1) 
		self.failUnlessEqual(self.edge_7.end, self.node_1)
		self.failUnless(self.edge_7 in self.node_1.outgoing) 
		self.failUnless(self.edge_7 in self.node_1.incoming) 
		self.failUnlessEqual(self.edge_7 in self.node_2.incoming, False) 
		self.failUnlessEqual(self.edge_7 in self.node_2.outgoing, False)
		self.failUnlessEqual(self.edge_8.name, "edge8")
		self.failUnlessEqual(self.edge_8.data, {"foo": "stuff", "hello":"world"})
		self.failUnlessEqual(self.edge_8.start, self.node_3) 
		self.failUnlessEqual(self.edge_8.end, self.node_4)
		self.failUnless(self.edge_8 in self.node_3.outgoing) 
		self.failUnlessEqual(self.edge_8 in self.node_1.incoming, False) 
		self.failUnless(self.edge_8 in self.node_4.incoming) 
		self.failUnlessEqual(self.edge_8 in self.node_4.outgoing, False)
		self.failUnlessEqual(self.edge_8 in self.node_1.outgoing, False)
		self.failUnlessEqual(self.edge_8 in self.node_1.incoming, False)
		self.failUnlessEqual(set(self.node_2.bidirectional), {self.edge_6})
		
	def testEdgeCreationFailPoints(self):
		# ensure that edge creation fails when it's supposed to
		self.test_dict = {"a":"b", "b":"c"}
		self.failUnlessRaises(TypeError, self.g.add_edge, self.node_1, self.node_2, self.test_dict)


class AdjacencyTest(unittest.TestCase):
	
	def setUp(self):
		self.g = Graph()
		self.node_1 = self.g.add_node("node1")
		self.node_2 = self.g.add_node("node2")
		self.node_3 = self.g.add_node("node3")
		self.edge_1 = self.g.add_edge(self.node_1, self.node_2, "edge1")
		self.edge_2 = self.g.add_edge(self.node_1, self.node_3, "edge2", is_directed=False)
		self.edge_3 = self.g.add_edge(self.node_2, self.node_2, "edge3")		
	
	def testAdjacency(self):
		# test the node.get_adjacent
		self.failUnlessEqual(set(self.node_1.get_adjacent()), {self.node_2, self.node_3})
		self.failUnlessEqual(set(self.node_2.get_adjacent()), {self.node_2})
		self.failUnlessEqual(set(self.node_3.get_adjacent()), {self.node_1})
		self.failUnlessEqual(set(self.node_1.get_adjacent(False, True)), {self.node_3})
		self.failUnlessEqual(set(self.node_2.get_adjacent(False, True)), {self.node_1, self.node_2})
		self.failUnlessEqual(set(self.node_3.get_adjacent(False, True)), {self.node_1})
		self.failUnlessEqual(set(self.node_1.get_adjacent(True, True)), {self.node_2, self.node_3})
		self.failUnlessEqual(set(self.node_2.get_adjacent(True, True)), {self.node_1, self.node_2})
		self.failUnlessEqual(set(self.node_3.get_adjacent(True, True)), {self.node_1})


class RemovalTest(unittest.TestCase):
	
	def setUp(self):
		self.g = Graph()
		self.node_1 = self.g.add_node("node1")
		self.node_2 = self.g.add_node("node2")
		self.node_3 = self.g.add_node("node3")

	def testRemoveNodeDirected(self):
		# remove an node with a directed edge
		self.edge_1 = self.g.add_edge(self.node_1, self.node_2, "edge1")
		self.edge_2 = self.g.add_edge(self.node_2, self.node_3, "edge2")
		self.g.remove_node(self.node_1)
		self.failUnlessEqual(set(self.g.nodes), {self.node_2, self.node_3})
		self.failUnlessEqual(set(self.g.edges), {self.edge_2})
		self.node_1 = self.g.add_node("node1")
		self.edge_1 = self.g.add_edge(self.node_1, self.node_2, "edge1")
		self.g.remove_node(self.node_2)
		self.failUnlessEqual(set(self.g.nodes), {self.node_1, self.node_3})
		self.failUnlessEqual(set(self.g.edges), set())
		self.edge_3 = self.g.add_edge(self.node_3, self.node_3, "edge3")
		self.g.remove_node(self.node_3)
		self.failUnlessEqual(set(self.g.nodes), {self.node_1})
		self.failUnlessEqual(set(self.g.edges), set())		

	def testRemoveNodeUndirected(self):
		# remove an node with a undirected edge
		self.edge_1 = self.g.add_edge(self.node_1, self.node_2, "edge1", False)
		self.edge_2 = self.g.add_edge(self.node_2, self.node_3, "edge2", False)
		self.g.remove_node(self.node_1)
		self.failUnlessEqual(set(self.g.nodes), {self.node_2, self.node_3})
		self.failUnlessEqual(set(self.g.edges), {self.edge_2})
		self.node_1 = self.g.add_node("node1")
		self.edge_1 = self.g.add_edge(self.node_1, self.node_2, "edge1", False)
		self.g.remove_node(self.node_2)
		self.failUnlessEqual(set(self.g.nodes), {self.node_1, self.node_3})
		self.failUnlessEqual(set(self.g.edges), set())
		self.edge_3 = self.g.add_edge(self.node_3, self.node_3, "edge3", False)
		self.g.remove_node(self.node_3)
		self.failUnlessEqual(set(self.g.nodes), {self.node_1})
		self.failUnlessEqual(set(self.g.edges), set())

	def testRemoveEdgeDirected(self):
		# remove a directed edge
		self.edge_1 = self.g.add_edge(self.node_1, self.node_2, "edge1")
		self.edge_2 = self.g.add_edge(self.node_2, self.node_3, "edge2")
		self.g.remove_edge(self.edge_1)
		self.failUnlessEqual(set(self.g.nodes), {self.node_1, self.node_2, self.node_3})
		self.failUnlessEqual(set(self.g.edges), {self.edge_2})
		self.edge_3 = self.g.add_edge(self.node_3, self.node_3, "edge3")
		self.g.remove_edge(self.edge_3)
		self.failUnlessEqual(set(self.g.nodes), {self.node_1, self.node_3, self.node_2})
		self.failUnlessEqual(set(self.g.edges), {self.edge_2})		

	def testRemoveNodeUndirected(self):
		# remove a undirected edge
		self.edge_1 = self.g.add_edge(self.node_1, self.node_2, "edge1", False)
		self.edge_2 = self.g.add_edge(self.node_2, self.node_3, "edge2", False)
		self.g.remove_edge(self.edge_1)
		self.failUnlessEqual(set(self.g.nodes), {self.node_1, self.node_2, self.node_3})
		self.failUnlessEqual(set(self.g.edges), {self.edge_2})
		self.edge_3 = self.g.add_edge(self.node_3, self.node_3, "edge3", False)
		self.g.remove_edge(self.edge_3)
		self.failUnlessEqual(set(self.g.nodes), {self.node_1, self.node_3, self.node_2})
		self.failUnlessEqual(set(self.g.edges), {self.edge_2})	


class OverwriteTest(unittest.TestCase):
	
	def setUp(self):
		self.g = Graph()
		self.node_1 = self.g.add_node("node1")
		self.node_2 = self.g.add_node("node2")
		self.edge_1 = self.g.add_edge("node1", "node2", "edge1")
		self.edge_2 = self.g.add_edge("node2", "node2", "edge2")

	def testOverwriteNode(self):
		# test node overwriting behavior
		self.node_3 = self.g.add_node("node1")
		self.failUnlessEqual(set(self.g.nodes), {self.node_3, self.node_2})
		self.failUnlessEqual(set(self.g.edges), {self.edge_2})
		self.node_4 = self.g.add_node("node2")
		self.failUnlessEqual(set(self.g.nodes), {self.node_3, self.node_4})
		self.failUnlessEqual(set(self.g.edges), set())
		self.failUnlessEqual(self.node_1.edges, [])
		self.failUnlessEqual(self.node_1.incoming, [])
		self.failUnlessEqual(self.node_1.outgoing, [])
		self.failUnlessEqual(self.node_1.bidirectional, [])
		self.edge_3 = self.g.add_edge("node1", "node2", "edge1")
		self.failUnlessEqual(self.node_3.edges, [self.edge_3])
		self.failUnlessEqual(self.node_1.edges, [])
		self.failUnlessEqual(self.node_1.incoming, [])
		self.failUnlessEqual(self.node_1.outgoing, [])
		self.failUnlessEqual(self.node_1.bidirectional, [])

	def testOverwriteEdge(self):
		# test edge overwriting behavior
		self.node_3 = self.g.add_node("node3")
		self.edge_3 = self.g.add_edge(self.node_1, self.node_3, "edge3")
		self.edge_4 = self.g.add_edge(self.node_2, self.node_1, "edge3")
		self.failUnlessEqual(set(self.g.nodes), {self.node_3, self.node_1, self.node_2})
		self.failUnlessEqual(set(self.g.edges), {self.edge_2, self.edge_3, self.edge_1})
		self.failUnlessEqual(self.node_3.edges, [])
		self.failUnlessEqual(self.node_3.incoming, [])
		self.failUnlessEqual(self.node_3.outgoing, [])
		self.failUnlessEqual(self.node_3.bidirectional, [])
		self.failUnlessEqual(self.node_2.edges, [self.edge_1, self.edge_2, self.edge_4])
	

class GraphPropertiesTest(unittest.TestCase):

	def setUp(self):
		self.g1 = Graph()
		self.g2 = Graph()
		self.g1_node_1 = self.g1.add_node("node1")
		self.g1_node_2 = self.g1.add_node("node2")
		self.g1_node_3 = self.g1.add_node("node3")
		self.g1_edge_1 = self.g1.add_edge(self.g1_node_1, self.g1_node_2, "edge1")
		self.g1_edge_2 = self.g1.add_edge(self.g1_node_2, self.g1_node_3, "edge2")
		self.g1_edge_3 = self.g1.add_edge(self.g1_node_3, self.g1_node_3, "edge3")
		self.g1.remove_node(self.g1_node_1)
		self.g2_node_1 = self.g2.add_node("node1")
		self.g2_node_2 = self.g2.add_node("node2")
		self.g2_node_3 = self.g2.add_node("node3")
		self.g2_edge_1 = self.g2.add_edge(self.g2_node_1, self.g2_node_2, "edge1")
		self.g2_edge_2 = self.g2.add_edge(self.g2_node_2, self.g2_node_3, "edge2")
		self.g2_edge_3 = self.g2.add_edge(self.g2_node_3, self.g2_node_3, "edge3")
		self.g2.remove_node(self.g2_node_1)

	def testEqual(self):
		# test == between nodes and edges of different graphs
		self.failUnlessEqual(self.g1_node_2 == self.g2_node_2, True)
		self.failUnlessEqual(self.g2_node_3 == self.g1_node_3, True)
		self.failUnlessEqual(self.g1_node_2 == self.g2_node_3, False)
		self.failUnlessEqual(self.g1_edge_2 == self.g2_edge_2, True)
		self.failUnlessEqual(self.g2_edge_3 == self.g1_edge_3, True)
		self.failUnlessEqual(self.g1_edge_2 == self.g2_edge_3, False)
		
	def testNotEqual(self):
		# test != between nodes and edges 
		self.failUnlessEqual(self.g1_node_2 != self.g2_node_2, False)
		self.failUnlessEqual(self.g2_node_3 != self.g1_node_3, False)
		self.failUnlessEqual(self.g1_node_2 != self.g2_node_3, True)
		self.failUnlessEqual(self.g1_edge_2 != self.g2_edge_2, False)
		self.failUnlessEqual(self.g2_edge_3 != self.g1_edge_3, False)
		self.failUnlessEqual(self.g1_edge_2 != self.g2_edge_3, True)

	def testIn(self):
		""" test functionality of 'in' against known values """
		self.failUnlessEqual(self.g1_node_1 in self.g1, False)
		self.failUnlessEqual(self.g1_node_2 in self.g1, True)
		self.failUnlessEqual(self.g1_node_3 in self.g1, True)
		self.failUnlessEqual(self.g1_edge_1 in self.g1, False)
		self.failUnlessEqual(self.g1_edge_2 in self.g1, True)
		self.failUnlessEqual(self.g1_edge_3 in self.g1, True)
		self.failUnlessEqual(self.g1_node_2 in self.g2, True)
		self.failUnlessEqual(self.g1_edge_2 in self.g2, True)

	def testGetItem(self):
		# test retreiving items from graphs
		self.failUnlessEqual(self.g1[self.g1_node_2.name], self.g1_node_2)
		self.failUnlessEqual(self.g2[self.g2_edge_2.name], self.g2_edge_2)
		self.failUnlessRaises(KeyError, lambda: self.g1[self.g1_edge_1.name])

	def testOrder(self):
		# test order against known amount
		self.failUnlessEqual(self.g1.order(), 2)
		self.failUnlessEqual(self.g2.order(), 2)
		self.g1.remove_node(self.g1_node_2)
		self.failUnlessEqual(self.g1.order(), 1)
		self.g2.remove_edge(self.g2_edge_3)
		self.failUnlessEqual(self.g2.order(), 2)
		
	def testSize(self):
		# test size against known amount
		self.failUnlessEqual(self.g1.size(), 2)
		self.failUnlessEqual(self.g2.size(), 2)
		self.g2.remove_node(self.g2_node_2)
		self.failUnlessEqual(self.g2.size(), 1)
		self.g2.remove_edge(self.g2_edge_3)
		self.failUnlessEqual(self.g2.size(), 0)


class GraphSearchTest(unittest.TestCase):

	def setUp(self):
		self.g = Graph()
		self.node_1 = self.g.add_node("node1", first_name="Bob", last_name="Bobson")
		self.node_2 = self.g.add_node("node2", first_name="Tom", last_name="Tompson")
		self.node_3 = self.g.add_node("node3", first_name="Bill", last_name="Billson")
		self.node_4 = self.g.add_node("node4", first_name="Will", last_name="Bobson")
		self.edge_1 = self.g.add_edge(self.node_1, self.node_2, "edge1", distance=50, friends=True)
		self.edge_2 = self.g.add_edge(self.node_2, self.node_3, "edge2", distance=50, friends=False)
		self.edge_3 = self.g.add_edge(self.node_4, self.node_3, "edge3", distance=10, friends=True)
		self.edge_4 = self.g.add_edge(self.node_4, self.node_4, "edge4", distance=0, friends=False)
		
	def testNodeSearch(self):
		# test node searching behavior
		l = list(self.g.search_nodes(first_name="Geremy"))
		self.failUnlessEqual(l, [])
		l = list(self.g.search_nodes(name="Bob"))
		self.failUnlessEqual(l, [])
		l = list(self.g.search_nodes(name="node2"))
		self.failUnlessEqual(set(l), {self.node_2})
		l = list(self.g.search_nodes(first_name="Bob"))
		self.failUnlessEqual(set(l), {self.node_1})
		l = list(self.g.search_nodes(last_name="Bobson"))
		self.failUnlessEqual(set(l), {self.node_4, self.node_1})
		l = list(self.g.search_nodes(first_name="Bill", last_name="Billson"))
		self.failUnlessEqual(set(l), {self.node_3})

	def testEdgeSearch(self):
		# test edge searching behavior
		l = list(self.g.search_edges(weight=5))
		self.failUnlessEqual(l, [])
		s = set(self.g.search_edges(name="edge2"))
		self.failUnlessEqual(s, {self.edge_2})
		s = set(self.g.search_edges(end=self.node_2))
		self.failUnlessEqual(s, {self.edge_1})
		s = set(self.g.search_edges(start=self.node_4))
		self.failUnlessEqual(s, {self.edge_3, self.edge_4})
		s = set(self.g.search_edges(distance=50))
		self.failUnlessEqual(s, {self.edge_1, self.edge_2})
		s = set(self.g.search_edges(distance=50, friends=True))
		self.failUnlessEqual(s, {self.edge_1})
		

class EdgeMovementTest(unittest.TestCase):

	def setUp(self):
		self.g = Graph()
		self.node_1 = self.g.add_node("node1", first_name="Bob", last_name="Bobson")
		self.node_2 = self.g.add_node("node2", first_name="Tom", last_name="Tompson")
		self.node_3 = self.g.add_node("node3", first_name="Bill", last_name="Billson")
		self.edge_1 = self.g.add_edge(self.node_1, self.node_2, "edge1", distance=50, friends=True)
		self.edge_2 = self.g.add_edge(self.node_1, self.node_3, "edge2", False, distance=50, friends=False)
		self.edge_3 = self.g.add_edge(self.node_3, self.node_3, "edge3", False, distance=0, friends=False)

	def testEdgeMoving(self):
		# test the behavior of edge movement
		self.g.move_edge("edge1")
		self.failUnlessEqual(self.edge_1.start, self.node_1)
		self.failUnlessEqual(self.edge_1.end, self.node_2)
		self.g.move_edge("edge1", self.node_2, self.node_1)
		self.failUnlessEqual(self.edge_1.start, self.node_2)
		self.failUnlessEqual(self.edge_1.end, self.node_1)
		self.g.move_edge("edge2", self.node_2, self.node_3)
		self.failUnlessEqual(self.edge_2.start, self.node_2)
		self.failUnlessEqual(self.edge_2.end, self.node_3)
		self.g.move_edge("edge3", self.node_1, self.node_2)
		self.failUnlessEqual(self.edge_3.start, self.node_1)
		self.failUnlessEqual(self.edge_3.end, self.node_2)
		self.failUnlessEqual(set(self.node_1.incoming), {self.edge_1, self.edge_3})
		self.failUnlessEqual(set(self.node_1.outgoing), {self.edge_3})
		self.failUnlessEqual(set(self.node_2.incoming), {self.edge_2, self.edge_3})
		self.failUnlessEqual(set(self.node_2.outgoing), {self.edge_2, self.edge_1, self.edge_3})
		self.failUnlessEqual(set(self.node_3.incoming), {self.edge_2})
		self.failUnlessEqual(set(self.node_3.outgoing), {self.edge_2})


class GetElementsTest(unittest.TestCase):

	def setUp(self):
		self.g = Graph()
		self.jimmy = self.g.add_node(city="New York")
		self.ted = self.g.add_node(city="Atlanta")
		self.dan = self.g.add_node(city="Seattle")
		self.paul = self.g.add_node(city="Austin")
		self.j_to_t = self.g.add_edge(self.jimmy, self.ted, distance=850)
		self.t_to_d = self.g.add_edge(self.ted, self.dan, distance=2150)
		self.d_to_p = self.g.add_edge(self.dan, self.paul, distance=2850)

	def testNodeGetting(self):
		# test for equivalence
		self.failUnless(all(node in [self.jimmy, self.ted, self.dan, self.paul] for node in self.g.nodes))
		self.failUnless(all(node in self.g.nodes for node in [self.jimmy, self.ted, self.dan, self.paul]))
		self.failUnlessEqual([n for n in self.g.search_nodes(city="New York")], [self.jimmy])

	def testEdgeGetting(self):
		# test for equivalence
		self.failUnless(all(edge in {self.j_to_t, self.t_to_d, self.d_to_p} for edge in self.g.edges))
		self.failUnless(all(edge in self.g.edges for edge in {self.j_to_t, self.t_to_d, self.d_to_p}))
		self.failUnlessEqual([e for e in self.g.search_edges(distance=2850)], [self.d_to_p])


class TraversalTest(unittest.TestCase):

	def setUp(self):
		g = Graph()
		nodes = {}
		edges = []
		nodes["A"] = g.add_node(first_name="A")
		nodes["B"] = g.add_node(first_name="B")
		nodes["C"] = g.add_node(first_name="C")
		nodes["D"] = g.add_node(first_name="D")
		nodes["E"] = g.add_node(first_name="E")
		nodes["F"] = g.add_node(first_name="F")
		nodes["G"] = g.add_node(first_name="G")
		edges += [g.add_edge(nodes["A"], nodes["B"])]
		edges += [g.add_edge(nodes["B"], nodes["D"])]
		edges += [g.add_edge(nodes["B"], nodes["F"])]
		edges += [g.add_edge(nodes["F"], nodes["E"])]
		edges += [g.add_edge(nodes["A"], nodes["C"])]
		edges += [g.add_edge(nodes["C"], nodes["G"])]
		edges += [g.add_edge(nodes["A"], nodes["E"])]
		self.g = g
		self.nodes = nodes
		self.edges = edges

	def testDepthFirstTraversal(self):
		nodes = self.nodes
		edges = self.edges
		g = self.g
		positions = {node.first_name:pos for pos, node in enumerate(g.depth_first_traversal(nodes["A"]))} 
		self.failUnless(positions["A"] < positions["B"])
		self.failUnless(positions["A"] < positions["C"])
		self.failUnless(positions["A"] < positions["E"])
		self.failUnless(positions["B"] < positions["D"])
		self.failUnless(positions["C"] < positions["G"])
		self.failUnless(positions["F"] > min(positions["B"], positions["E"]))

		# test for equivalence problem
		a = g.add_node(first_name="A")
		b1 = g.add_node(first_name="B")
		b2 = g.add_node(first_name="B")
		c = g.add_node(first_name="C")
		d = g.add_node(first_name="D")
		g.add_edge(a, b1)
		g.add_edge(a, b2)
		g.add_edge(b1, c)
		g.add_edge(b2, d)
		self.failUnlessEqual(set((node for node in g.depth_first_traversal(a))), {a, b1, b2, c, d})

	def testBreadthFirstTraversal(self):
		g = self.g
		nodes = self.nodes
		edges = self.edges
		positions = {node.first_name:pos for pos, node in enumerate(g.breadth_first_traversal(nodes["A"]))}
		self.failUnless(positions["A"] < min(positions["B"], positions["C"], positions["E"]))
		self.failUnless(max(positions["B"], positions["C"], positions["E"]) < min(positions["D"], positions["F"], positions["G"]))


class InductionTest(unittest.TestCase):

	def setUp(self):
		g = Graph()
		kirk = g.add_node(first_name="kirk")
		spock = g.add_node(first_name="spock")
		bones = g.add_node(first_name="bones")
		uhura = g.add_node(first_name="uhura")
		self.e1 = g.add_edge(kirk, spock)
		self.e2 = g.add_edge(kirk, bones)
		self.e3 = g.add_edge(kirk, uhura)
		self.e4 = g.add_edge(uhura, spock)
		self.e5 = g.add_edge(uhura, bones)
		self.g = g
		self.kirk = kirk
		self.spock = spock
		self.bones = bones
		self.uhura = uhura

	def testNodeInduction(self):
		g = self.g
		kirk = self.kirk
		spock = self.spock
		bones = self.bones
		uhura = self.uhura
		new_mission = g.induce_subgraph(spock, bones, uhura)
		self.failUnlessEqual({node.first_name for node in new_mission.nodes}, {"spock", "bones", "uhura"})
		spock = list(new_mission.search_nodes(first_name="spock"))[0]
		bones = list(new_mission.search_nodes(first_name="bones"))[0]
		uhura = list(new_mission.search_nodes(first_name="uhura"))[0]
		self.failUnless("spock" in {edge.end.first_name for edge in uhura.outgoing})
		self.failUnless("bones" in {edge.end.first_name for edge in uhura.outgoing})
		self.failIf("kirk" in {edge.end.first_name for edge in uhura.outgoing})

	def testEdgeInduction(self):
		g = self.g
		kirk = self.kirk
		spock = self.spock
		bones = self.bones
		uhura = self.uhura
		new_mission = g.edge_induce_subgraph(self.e4, self.e5)
		self.failUnlessEqual({node.first_name for node in new_mission.nodes}, {"spock", "bones", "uhura"})
		spock = set(new_mission.search_nodes(first_name="spock")).pop()
		bones = set(new_mission.search_nodes(first_name="bones")).pop()
		uhura = set(new_mission.search_nodes(first_name="uhura")).pop()
		self.failUnlessEqual(uhura.outgoing[0].end.first_name, "spock")
		self.failUnlessEqual(uhura.outgoing[1].end.first_name, "bones")


class GraphFailureTest(unittest.TestCase):

	def setUp(self):
		self.g = Graph()

	"""
	Tests to be written:
	unnamed node or edge removal
	nonexistant node or edge removal
	"""


class GraphCorrectnessTest(unittest.TestCase):

	def setUp(self):
		self.g = Graph()

	def testGetCommonEdges(self):
		""" Testing common edges correctness """
		g = self.g
		n1 = g.add_node()
		n2 = g.add_node()
		n3 = g.add_node()
		n4 = g.add_node()
		e1 = g.add_edge(n1, n2)
		e2 = g.add_edge(n2, n1)
		e3 = g.add_edge(n1, n3)
		e4 = g.add_edge(n2, n3)
		e5 = g.add_edge(n4, n4)
		e6 = g.add_edge(n4, n4)
		self.failUnlessEqual(g.get_common_edges(n1, n2), {e1, e2})
		self.failUnlessEqual(g.get_common_edges(n4, n4), {e5, e6})
		self.failUnlessEqual(g.get_common_edges(n1, n1), {e1, e2, e3})

	def testEdgeContraction(self):
		g = self.g
		n1 = g.add_node(value=1)
		n2 = g.add_node(value=2)
		n3 = g.add_node(value=3)
		n4 = g.add_node(value=4)
		n5 = g.add_node(value=6)
		n6 = g.add_node(value=7)
		# n1-n3 are completely connected
		g.add_edge(n1, n2)
		i1 = g.add_edge(n1, n3)
		g.add_edge(n2, n1)
		i2 = g.add_edge(n2, n3)
		o1 = g.add_edge(n3, n1)
		o2 = g.add_edge(n3, n2)
		# n4-n6 are completely connected
		o3 = g.add_edge(n4, n5)
		o4 = g.add_edge(n4, n6)
		i3 = g.add_edge(n5, n4)
		g.add_edge(n5, n6)
		i4 = g.add_edge(n6, n4)
		g.add_edge(n6, n5)
		# n3 and n4 have one edge between them
		e = g.add_edge(n3, n4)
		# you'll add the values of the two nodes
		# together to get the new value
		getter = lambda s: s.value
		get_new_data = lambda x, y: {"value": getter(x) + getter(y)}
		# contract the graph
		n = g.contract_edge(e, get_new_data)
		# test n's properties
		self.failUnlessEqual(set(n.incoming), {i1, i2, i3, i4})
		self.failUnlessEqual(set(n.outgoing), {o1, o2, o3, o4})
		self.failUnlessEqual(n.value, 7)
		# test the graph's properties
		self.failUnlessEqual(g.order(), 5)
		self.failUnlessEqual(g.size(), 12)

	def testUnion(self):
		g1 = Graph()
		g2 = Graph()
		g1.add_node(1)
		g1.add_node(2)
		g1.add_node(3)
		g1.add_edge(1, 2, 12)
		g1.add_edge(2, 3, 23)
		g1.add_edge(3, 1, 31)
		g2.add_node(3)
		g2.add_node(4)
		g2.add_node(5)
		g2.add_edge(3, 4, 34)
		g2.add_edge(4, 5, 45)
		g2.add_edge(5, 3, 53)
		union = g1 | g2
		self.failUnlessEqual({1, 2, 3, 4, 5}, {node.name for node in union.nodes})
		self.failUnlessEqual({12, 23, 31, 34, 45, 53}, {edge.name for edge in union.edges})
		self.failUnlessEqual(union.order(), 5)
		self.failUnlessEqual(union.size(), 6)

	def testIntersection(self):
		g1 = Graph()
		g2 = Graph()
		one = g1.add_node(1)
		two = g1.add_node(2)
		three = g1.add_node(3)
		g1.add_edge(one, two, 12)
		g1.add_edge(two, three, 13)
		g1.add_edge(three, one, 31)
		one_2 = g2.add_node(1)
		three_2 = g2.add_node(3)
		five = g2.add_node(5)
		g2.add_edge(one_2, five, 15)
		g2.add_edge(five, three_2, 53)
		g2.add_edge(three_2, one_2, 31)
		one_and_three = g1 & g2
		self.failUnlessEqual({1, 3}, {node.name for node in one_and_three.nodes})
		self.failUnlessEqual(one_and_three.order(), 2)
		self.failUnlessEqual(one_and_three.size(), 1)

	def testDifference(self):
		g1 = Graph()
		g2 = Graph()
		zero = g1.add_node(0)
		one = g1.add_node(1)
		two = g1.add_node(2)
		three = g1.add_node(3)
		g1.add_edge(zero, two)
		g1.add_edge(one, two)
		g1.add_edge(two, three)
		g1.add_edge(three, one)
		one_2 = g2.add_node(1)
		three_2 = g2.add_node(3)
		five = g2.add_node(5)
		g2.add_edge(one_2, five)
		g2.add_edge(five, three_2)
		g2.add_edge(three_2, one_2)
		diff = g1 - g2
		self.failUnlessEqual({0, 2}, {node.name for node in diff.nodes})
		self.failUnlessEqual(diff.order(), 2)
		self.failUnlessEqual(diff.size(), 1)

	def testGetAllConnected(self):
		# setup
		g = Graph()
		# one connected component
		n1 = g.add_node(first_name="Bob")
		n2 = g.add_node(first_name="Bill")
		g.add_edge(n1, n2)
		component_1 = frozenset([n1, n2])
		# one solitary component
		n3 = g.add_node(first_name="Dan")
		component_2 = frozenset([n3])
		# one looped component
		n4 = g.add_node(first_name="John")
		g.add_edge(n4, n4)
		component_3 = frozenset([n4])
		# and test
		components = {component_1, component_2, component_3}
		self.failUnlessEqual(set(frozenset(i) for i in g.get_connected_components()), components)

	def testGetShortestPaths(self):
		# trivial graph
		g = Graph()
		n1 = g.add_node(first_name="Geremy")
		paths = g.get_shortest_paths(n1)
		self.failUnlessEqual(paths, {n1: (0, [])})
		# less trivial graph
		g = Graph()
		n1 = g.add_node(first_name="Geremy")
		n2 = g.add_node(first_name="Bob")
		n3 = g.add_node(first_name="Snowflake")
		e1 = g.add_edge(n1, n2, weight=4)
		e2 = g.add_edge(n1, n3, weight=5)
		paths = g.get_shortest_paths(n1, get_weight=lambda e: e.weight)
		self.failUnlessEqual(paths, {n1: (0, []), n2: (4, [e1]), n3: (5, [e2])})
		# tricksy graph
		g = Graph()
		n1 = g.add_node(first_name="Geremy")
		n2 = g.add_node(first_name="Bob")
		n3 = g.add_node(first_name="Snowflake")
		# normal edges
		e1 = g.add_edge(n1, n2, weight=5)
		e2 = g.add_edge(n2, n3, weight=1)
		# notice that the path from n1 to n2 to n3 is
		# shorter than the path from n1 to n3
		e3 = g.add_edge(n1, n3, weight=7)
		# form a loop
		e4 = g.add_edge(n3, n3, weight=1)
		# form a cycle
		e5 = g.add_edge(n3, n2, weight=1)
		paths = g.get_shortest_paths(n1, get_weight=lambda e: e.weight)
		self.failUnlessEqual(paths, {n1: (0, []), n2: (5, [e1]), n3: (6, [e1, e2])})

	def testStronglyConnectedComponents(self):
		g = Graph()
		n1 = g.add_node(value=1)
		n2 = g.add_node(value=2)
		n3 = g.add_node(value=3)
		n4 = g.add_node(value=4)
		n5 = g.add_node(value=6)
		n6 = g.add_node(value=7)
		# n1-n3 are completely connected
		g.add_edge(n1, n2)
		g.add_edge(n1, n3)
		g.add_edge(n2, n1)
		g.add_edge(n2, n3)
		g.add_edge(n3, n1)
		g.add_edge(n3, n2)
		# n4-n6 are completely connected
		g.add_edge(n4, n5)
		g.add_edge(n4, n6)
		g.add_edge(n5, n4)
		g.add_edge(n5, n6)
		g.add_edge(n6, n4)
		g.add_edge(n6, n5)
		# get strongly connected components
		comp = g.get_strongly_connected()
		self.failUnlessEqual(set([frozenset([n1, n2, n3]), frozenset([n4, n5, n6])]), {frozenset(i) for i in comp})

#########################################################################################################################################
#								SCENARIO TESTS								#
#########################################################################################################################################

"""
TODO:
	- 2 node directed edge test
	- 2 node undirected edge test
	- 3 node directed cycle test
	- 3 node undirected cycle test
	- 3 node disconnected test
	- 5 node directed cycle component
	- k5 component
	- 5 node undirected cycle with a loop on each node
	- five node directed tree
	- five node undirected tree
"""

class ZeroNodeTest(unittest.TestCase):
	# tests all applicable operations with the zero node case

	def setUp(self):
		self.g = Graph()

	def testContainers(self):
		# test to make sure that the containers are okay
		self.failUnlessEqual({}, self.g._nodes)
		self.failUnlessEqual({}, self.g._edges)

	def testIn(self):
		# tests the in operator for names
		self.failUnlessEqual("A" in self.g, False)
		# tests the in operator for elements
		n = Node("B")
		self.failUnlessEqual(n in self.g, False)

	def testGetItem(self):
		# tests the [] operator for names
		self.failUnlessRaises(KeyError, self.g.__getitem__, "A")
		# and for elements
		n = Node("B")
		self.failUnlessRaises(KeyError, self.g.__getitem__, n)

	def testNodes(self):
		# test to ensure that the nodes property works
		self.failUnlessEqual(list(self.g.nodes), [])

	def testEdges(self):
		# test to ensure that the edges property works
		self.failUnlessEqual(list(self.g.edges), [])

	def testSearchNodes(self):
		self.failUnlessEqual(list(self.g.search_nodes(value="bob")), [])

	def testSearchEdges(self):
		self.failUnlessEqual(list(self.g.search_edges(value="bob")), [])

	def testGetConnectedComponents(self):
		self.failUnlessEqual(self.g.get_connected_components(), [])

	def testGetStronglyConnected(self):
		self.failUnlessEqual(self.g.get_strongly_connected(), [])

	def testSize(self):
		self.failUnlessEqual(self.g.size(), 0)

	def testOrder(self):
		self.failUnlessEqual(self.g.order(), 0)

	def testEdgeContraction(self):
		# test it on a bad edge
		self.failUnlessRaises(KeyError, self.g.contract_edge, "A", lambda x, y: dict())
		self.failUnlessRaises(KeyError, self.g.contract_edge, Edge("A", "B"), lambda x, y: dict())

	def testTranspose(self):
		tmp = copy.copy(self.g)
		tmp.transpose()
		self.failUnlessEqual((set(self.g.nodes), set(self.g.edges)), (set(tmp.nodes), set(tmp.edges)))

	def testInduceSubgraph(self):
		# test it without nodes
		g1 = self.g.induce_subgraph()
		self.failUnlessEqual(list(g1.nodes), [])
		self.failUnlessEqual(list(g1.edges), [])
		# test it with a bad node
		self.failUnlessRaises(KeyError, self.g.induce_subgraph, Node("A"))
		# test it with a bad label
		self.failUnlessRaises(KeyError, self.g.induce_subgraph, "A")

	def testEdgeInduceSubgraph(self):
		# test it without nodes
		g1 = self.g.edge_induce_subgraph()
		self.failUnlessEqual(list(g1.nodes), [])
		self.failUnlessEqual(list(g1.edges), [])
		# test it with a bad node
		self.failUnlessRaises(KeyError, self.g.edge_induce_subgraph, Edge("A", "B"))
		# test it with a bad label
		self.failUnlessRaises(KeyError, self.g.edge_induce_subgraph, "A")

	def testUnion(self):
		# test it on ourselves
		G = self.g | self.g
		self.failUnlessEqual((set(self.g.nodes), set(self.g.edges)), (set(G.nodes), set(G.edges)))
		# test it on a graph with one node with a loop
		G = Graph()
		G.add_node(1)
		G.add_edge(1, 1, 11)
		G2 = self.g | G
		self.failUnlessEqual((set(self.g.nodes) | set(G.nodes), set(self.g.edges) | set(G.edges)), (set(G2.nodes), set(G2.edges)))
		# test it on a graph with two nodes
		G = Graph()
		G.add_node(1)
		G.add_node(2)
		G2 = self.g | G
		self.failUnlessEqual((set(self.g.nodes) | set(G.nodes), set(self.g.edges) | set(G.edges)), (set(G2.nodes), set(G2.edges)))		
		# test it on a graph with three nodes in a directed cycle
		G = Graph()
		G.add_node(1)
		G.add_node(2)
		G.add_node(3)
		G.add_edge(1, 2, (1,2))
		G.add_edge(2, 3, (2,3))
		G.add_edge(3, 1, (3,1))
		G2 = self.g | G
		self.failUnlessEqual((set(self.g.nodes) | set(G.nodes), set(self.g.edges) | set(G.edges)), (set(G2.nodes), set(G2.edges)))
		# test it on a graph with five nodes in an undirected cycle
		G = Graph()
		for i in range(5):
			G.add_node(i)
		for i in range(5):
			j = (i + 1) % 5
			G.add_edge(i, j, (i,j))
		G2 = self.g | G
		self.failUnlessEqual((set(self.g.nodes) | set(G.nodes), set(self.g.edges) | set(G.edges)), (set(G2.nodes), set(G2.edges)))

	def testIntersection(self):
		# test it on ourselves
		G = self.g & self.g
		self.failUnlessEqual((set(self.g.nodes), set(self.g.edges)), (set(G.nodes), set(G.edges)))
		# test it on a graph with one node with a loop
		G = Graph()
		G.add_node(1)
		G.add_edge(1, 1, 11)
		G2 = self.g & G
		self.failUnlessEqual((set(self.g.nodes) & set(G.nodes), set(self.g.edges) & set(G.edges)), (set(G2.nodes), set(G2.edges)))
		# test it on a graph with two nodes
		G = Graph()
		G.add_node(1)
		G.add_node(2)
		G2 = self.g & G
		self.failUnlessEqual((set(self.g.nodes) & set(G.nodes), set(self.g.edges) & set(G.edges)), (set(G2.nodes), set(G2.edges)))		
		# test it on a graph with three nodes in a directed cycle
		G = Graph()
		G.add_node(1)
		G.add_node(2)
		G.add_node(3)
		G.add_edge(1, 2, (1,2))
		G.add_edge(2, 3, (2,3))
		G.add_edge(3, 1, (3,1))
		G2 = self.g & G
		self.failUnlessEqual((set(self.g.nodes) & set(G.nodes), set(self.g.edges) & set(G.edges)), (set(G2.nodes), set(G2.edges)))
		# test it on a graph with five nodes in an undirected cycle
		G = Graph()
		for i in range(5):
			G.add_node(i)
		for i in range(5):
			j = (i + 1) % 5
			G.add_edge(i, j, (i,j))
		G2 = self.g & G
		self.failUnlessEqual((set(self.g.nodes) & set(G.nodes), set(self.g.edges) & set(G.edges)), (set(G2.nodes), set(G2.edges)))

	def testDifference(self):
		# test it on ourselves
		G = self.g - self.g
		self.failUnlessEqual((set(G.nodes), set(G.edges)), (set(), set()))
		# test it on a graph with one node with a loop
		G = Graph()
		G.add_node(1)
		G.add_edge(1, 1, 11)
		G2 = self.g - G
		self.failUnlessEqual((set(self.g.nodes) - set(G.nodes), set(self.g.edges) - set(G.edges)), (set(G2.nodes), set(G2.edges)))
		# test it on a graph with two nodes
		G = Graph()
		G.add_node(1)
		G.add_node(2)
		G2 = self.g - G
		self.failUnlessEqual((set(self.g.nodes) - set(G.nodes), set(self.g.edges) - set(G.edges)), (set(G2.nodes), set(G2.edges)))		
		# test it on a graph with three nodes in a directed cycle
		G = Graph()
		G.add_node(1)
		G.add_node(2)
		G.add_node(3)
		G.add_edge(1, 2, (1,2))
		G.add_edge(2, 3, (2,3))
		G.add_edge(3, 1, (3,1))
		G2 = self.g - G
		self.failUnlessEqual((set(self.g.nodes) - set(G.nodes), set(self.g.edges) - set(G.edges)), (set(G2.nodes), set(G2.edges)))
		# test it on a graph with five nodes in an undirected cycle
		G = Graph()
		for i in range(5):
			G.add_node(i)
		for i in range(5):
			j = (i + 1) % 5
			G.add_edge(i, j, (i,j))
		G2 = self.g - G
		self.failUnlessEqual((set(self.g.nodes) - set(G.nodes), set(self.g.edges) - set(G.edges)), (set(G2.nodes), set(G2.edges)))

	def testContains(self):
		# test it on ourselves
		self.failUnlessEqual(self.g.contains(self.g), True)
		self.failUnlessEqual(self.g > self.g, False)
		self.failUnlessEqual(self.g < self.g, False)
		self.failUnlessEqual(self.g, self.g)
		# test it on a graph with one node with a loop
		G = Graph()
		G.add_node(1)
		G.add_edge(1, 1, 11)
		self.failUnlessEqual(self.g.contains(G), False)
		self.failUnlessEqual(G.contains(self.g), True)
		self.failUnlessEqual(self.g < G, True)
		self.failUnlessEqual(self.g > G, False)
		self.failUnlessEqual(G < self.g, False)
		self.failUnlessEqual(G > self.g, True)
		self.failIfEqual(G, self.g)
		# test it on a graph with two nodes
		G = Graph()
		G.add_node(1)
		G.add_node(2)
		self.failUnlessEqual(self.g.contains(G), False)
		self.failUnlessEqual(G.contains(self.g), True)
		self.failUnlessEqual(self.g < G, True)
		self.failUnlessEqual(self.g > G, False)
		self.failUnlessEqual(G < self.g, False)
		self.failUnlessEqual(G > self.g, True)
		self.failIfEqual(G, self.g)
		# test it on a graph with three nodes in a directed cycle
		G = Graph()
		G.add_node(1)
		G.add_node(2)
		G.add_node(3)
		G.add_edge(1, 2, (1,2))
		G.add_edge(2, 3, (2,3))
		G.add_edge(3, 1, (3,1))
		self.failUnlessEqual(self.g.contains(G), False)
		self.failUnlessEqual(G.contains(self.g), True)
		self.failUnlessEqual(self.g < G, True)
		self.failUnlessEqual(self.g > G, False)
		self.failUnlessEqual(G < self.g, False)
		self.failUnlessEqual(G > self.g, True)
		self.failIfEqual(G, self.g)
		# test it on a graph with five nodes in an undirected cycle
		G = Graph()
		for i in range(5):
			G.add_node(i)
		for i in range(5):
			j = (i + 1) % 5
			G.add_edge(i, j, (i,j))
		self.failUnlessEqual(self.g.contains(G), False)
		self.failUnlessEqual(G.contains(self.g), True)
		self.failUnlessEqual(self.g < G, True)
		self.failUnlessEqual(self.g > G, False)
		self.failUnlessEqual(G < self.g, False)
		self.failUnlessEqual(G > self.g, True)
		self.failIfEqual(G, self.g)


class OneNodeDirectedTest(unittest.TestCase):

	def setUp(self):
		self.g = Graph()
		self.A = self.g.add_node("A")
		self.AA = self.g.add_edge("A", "A", "AA")

	def testContainers(self):
		self.failUnlessEqual(self.g._nodes, {"A": self.A})
		self.failUnlessEqual(self.g._edges, {"AA": self.AA})

	def testIn(self):
		# make sure that node membership by name works
		self.failUnlessEqual("A" in self.g, True)
		# make sure that edge membership by name works
		self.failUnlessEqual("AA" in self.g, True)
		# make sure that a name not in the graph does not work
		self.failUnlessEqual("B" in self.g, False)
		# make sure that node membership by node works
		self.failUnlessEqual(self.A in self.g, True)
		# make sure that edge membership by edge works
		self.failUnlessEqual(self.AA in self.g, True)
		# make sure that an element not in the graph does not work
		n = Node("Z")
		self.failUnlessEqual(n in self.g, False)
		# make sure that an element matching one in the graph
		# will still return true
		n = Node("A")
		self.failUnlessEqual(n in self.g, True)

	def testGetItem(self):
		# make sure that getting nodes by name works
		self.failUnlessEqual(self.g["A"], self.A)
		# make sure that getting edges by name works
		self.failUnlessEqual(self.g["AA"], self.AA)
		# make sure that getting nodes by element works
		self.failUnlessEqual(self.g[self.A], self.A)
		# make sure that getting edges by element works
		self.failUnlessEqual(self.g[self.AA], self.AA)
		# make sure that getting a nonexistant element by name fails
		self.failUnlessRaises(KeyError, self.g.__getitem__, "B")
		# and that getting a nonmember element by element fails
		n = Node("B")
		self.failUnlessRaises(KeyError, self.g.__getitem__, n)
		# test to make sure that a nonmember element which tests equal
		# to a member element will retrieve the member element
		n = Node("A")
		e = Edge(self.g["A"], self.g["A"], "AA")
		self.failUnless(self.g[n] is self.A)
		self.failUnless(self.g[e] is self.AA)

	def testNodes(self):
		self.failUnlessEqual(list(self.g.nodes), [self.A])
	
	def testEdges(self):
		self.failUnlessEqual(list(self.g.edges), [self.AA])

	def testAddNode(self):
		# make sure that making a new node succeeds
		B = self.g.add_node("B")
		self.failUnlessEqual(self.g["B"], B)
		self.failUnless(self.g["B"] is B)
		self.failUnlessEqual(self.g.order(), 2)
		self.failUnlessEqual(B in set(self.g.nodes), True)
		# make sure that adding a new node overwrites the old one
		# if they share a name
		A = self.g.add_node("A")
		# equality
		self.failUnlessEqual(self.g["A"], A)
		# identity
		self.failUnless(self.g["A"] is A)
		# membership
		self.failUnlessEqual(A in self.g, True)
		# data store membership
		self.failUnlessEqual(A in self.g._nodes.values(), True)
		# order- it should have added B, then replaced self.A with A,
		# thus 2
		self.failUnlessEqual(self.g.order(), 2)

	def testAddEdge(self):
		# make sure that adding a new edge by node names succeeds
		aa = self.g.add_edge("A", "A", "aa")
		self.failUnlessEqual(self.g["aa"], aa)
		self.failUnless(self.g["aa"] is aa)
		self.failUnlessEqual(aa in self.g, True)
		self.failUnlessEqual("aa" in self.g, True)
		self.failUnlessEqual(self.g.size(), 2)
		self.failUnlessEqual(aa in set(self.g.edges), True)
		self.failUnlessEqual(aa in self.g._edges.values(), True)
		# make sure that adding a new edge by node succeeds
		# also check to make sure that overwriting occurs
		aa = self.g.add_edge(self.A, self.A, "aa")
		self.failUnlessEqual(self.g["aa"], aa)
		self.failUnless(self.g["aa"] is aa)
		self.failUnlessEqual(aa in self.g, True)
		self.failUnlessEqual("aa" in self.g, True)
		self.failUnlessEqual(self.g.size(), 2)
		self.failUnlessEqual(aa in set(self.g.edges), True)
		self.failUnlessEqual(aa in self.g._edges.values(), True)

	def testRemoveNode(self):
		# make sure node removal works by name
		A = self.g.remove_node("A")
		self.failUnlessEqual(self.A, A)
		self.failUnlessEqual(self.g.order(), 0)
		self.failIf(A in self.g)
		self.failIf(A.name in self.g)
		self.failUnlessRaises(KeyError, self.g.__getitem__, "A")
		self.failUnlessRaises(KeyError, self.g.__getitem__, self.A)
		# make sure it removes all the edges
		self.failUnlessEqual(self.g.size(), 0)

	def testSearchNodes(self):
		self.failUnlessEqual(list(self.g.search_nodes(name="A")), [self.A])
		self.failUnlessEqual(list(self.g.search_nodes(value="bob")), [])

	def testSearchEdges(self):
		self.failUnlessEqual(list(self.g.search_edges(name="AA")), [self.AA])
		self.failUnlessEqual(list(self.g.search_edges(start="A")), [self.AA])
		self.failUnlessEqual(list(self.g.search_edges(end="A")), [self.AA])
		self.failUnlessEqual(list(self.g.search_edges(start=self.A)), [self.AA])
		self.failUnlessEqual(list(self.g.search_edges(end=self.A)), [self.AA])
		self.failUnlessEqual(list(self.g.search_edges(name="AA", start=self.A, end=self.A)), [self.AA])

	def testGetCommonEdges(self):
		self.failUnlessEqual(self.g.get_common_edges(self.A, self.A), set(self.A.edges))
		self.failUnlessEqual(self.g.get_common_edges("A", "A"), set(self.A.edges))
		self.failUnlessRaises(KeyError, self.g.get_common_edges, self.A, Node("B"))
		self.failUnlessRaises(KeyError, self.g.get_common_edges, "A", "B")

	def testWalkNodes(self):
		w = self.g.walk_nodes(self.A)
		iteration = 0
		for candidates in w:
			if iteration < 5:
				iteration += 1
				self.failUnlessEqual(candidates, [self.A])
				w.send(candidates.pop())
			else:
				break
		w = self.g.walk_nodes("A")
		iteration = 0
		for candidates in w:
			if iteration < 5:
				iteration += 1
				self.failUnlessEqual(candidates, [self.A])
				w.send(candidates.pop())
			else:
				break
		w1 = self.g.walk_nodes("B")
		w2 = self.g.walk_nodes(Node("B"))
		self.failUnlessRaises(KeyError, next, w1)
		self.failUnlessRaises(KeyError, next, w2)

	def testWalkEdges(self):
		w = self.g.walk_edges(self.AA)
		iteration = 0
		for candidates in w:
			if iteration < 5:
				iteration += 1
				self.failUnlessEqual(candidates, [self.AA])
				w.send(candidates.pop())
			else:
				break
		w = self.g.walk_edges("AA")
		iteration = 0
		for candidates in w:
			if iteration < 5:
				iteration += 1
				self.failUnlessEqual(candidates, [self.AA])
				w.send(candidates.pop())
			else:
				break
		w1 = self.g.walk_edges("B")
		w2 = self.g.walk_edges(Node("B"))
		self.failUnlessRaises(KeyError, next, w1)
		self.failUnlessRaises(KeyError, next, w2)

	def testHeuristicWalk(self):
		class Heuristic:
			def __init__(self):
				self.iterations = 0
				self.iter_max = 5
			def __call__(self, candidates):
				if self.iterations < self.iter_max:
					if candidates:
						self.iterations += 1
						return candidates.pop()
				return None
		self.failUnlessEqual(list(self.g.heuristic_walk(self.A, Heuristic())), [self.A, self.A, self.A, self.A, self.A])
		self.failUnlessEqual(list(self.g.heuristic_walk("A", Heuristic())), [self.A, self.A, self.A, self.A, self.A])
		self.failUnlessEqual(list(self.g.heuristic_walk(self.A, Heuristic(), reverse=True)), [self.A, self.A, self.A, self.A, self.A])
		self.failUnlessEqual(list(self.g.heuristic_walk("A", Heuristic(), reverse=True)), [self.A, self.A, self.A, self.A, self.A])
		self.failUnlessEqual(list(self.g.heuristic_walk(Node("A"), Heuristic(), reverse=True)), [self.A, self.A, self.A, self.A, self.A])
		w = self.g.heuristic_walk("B", Heuristic())
		w2 = self.g.heuristic_walk(Node("B"), Heuristic())
		self.failUnlessRaises(KeyError, list, w)
		self.failUnlessRaises(KeyError, list, w2)

	def testHeuristicTraversal(self):
		# should only yield one node, no matter what
		self.failUnlessEqual(list(self.g.heuristic_traversal(self.A, lambda s: s.pop())), [self.A])
		self.failUnlessEqual(list(self.g.heuristic_traversal("A", lambda s: s.pop())), [self.A])
		self.failUnlessEqual(list(self.g.heuristic_traversal(self.A, lambda s: s.pop(0))), [self.A])
		self.failUnlessEqual(list(self.g.heuristic_traversal("A", lambda s: s.pop(0))), [self.A])
		self.failUnlessEqual(list(self.g.heuristic_traversal(Node("A"), lambda s: s.pop())), [self.A])
		t = self.g.heuristic_traversal("B", lambda s: s.pop())
		t2 = self.g.heuristic_traversal(Node("B"), lambda s: s.pop())
		self.failUnlessRaises(KeyError, list, t)
		self.failUnlessRaises(KeyError, list, t2)

	def testDepthFirstTraversal(self):
		# should only yield one node, no matter what
		self.failUnlessEqual(list(self.g.depth_first_traversal(self.A)), [self.A])
		self.failUnlessEqual(list(self.g.depth_first_traversal("A")), [self.A])
		self.failUnlessEqual(list(self.g.depth_first_traversal(Node("A"))), [self.A])
		t = self.g.depth_first_traversal("B")
		t2 = self.g.depth_first_traversal(Node("B"))
		self.failUnlessRaises(KeyError, list, t)
		self.failUnlessRaises(KeyError, list, t2)

	def testBreadthFirstTraversal(self):
		# should only yield one node, no matter what
		self.failUnlessEqual(list(self.g.breadth_first_traversal(self.A)), [self.A])
		self.failUnlessEqual(list(self.g.breadth_first_traversal("A")), [self.A])
		self.failUnlessEqual(list(self.g.breadth_first_traversal(Node("A"))), [self.A])
		t = self.g.breadth_first_traversal("B")
		t2 = self.g.breadth_first_traversal(Node("B"))
		self.failUnlessRaises(KeyError, list, t)
		self.failUnlessRaises(KeyError, list, t2)

	def testGetConnectedComponents(self):
		self.failUnlessEqual(list(self.g.get_connected_components()), [{self.A}])

	def testGetStronglyConnected(self):
		self.failUnlessEqual(list(self.g.get_strongly_connected()), [{self.A}])

	def testGetShortestPaths(self):
		self.failUnlessEqual(self.g.get_shortest_paths(self.A), {self.A: (0, [])})
		self.failUnlessEqual(self.g.get_shortest_paths("A"), {self.A: (0, [])})
		self.failUnlessEqual(self.g.get_shortest_paths(Node("A")), {self.A: (0, [])})
		self.failUnlessRaises(KeyError, self.g.get_shortest_paths, Node("B"))
		self.failUnlessRaises(KeyError, self.g.get_shortest_paths, "B")

	def testOrder(self):
		self.failUnlessEqual(self.g.order(), 1)

	def testSize(self):
		self.failUnlessEqual(self.g.size(), 1)

	def testEdgeContraction(self):
		# in this case, it should delete one node and add one node
		def node_initializer(x, y):
			d = x.data
			d["name"] = x.name + "2"
			return d
		n = self.g.contract_edge(self.AA, node_initializer)
		# make sure that the new node is data equivalent
		self.failUnlessEqual(self.A.data, n.data)
		# make sure its name is related as specified
		self.failUnlessEqual(n.name, self.A.name + "2")
		# make sure that there are the same number of nodes
		self.failUnlessEqual(self.g.order(), 1)
		# make sure that there are no edges
		self.failUnlessEqual(self.g.size(), 0)
		# test it on a bad edge
		self.failUnlessRaises(KeyError, self.g.contract_edge, "BB", lambda x, y: dict())
		self.failUnlessRaises(KeyError, self.g.contract_edge, Edge("A", "B"), lambda x, y: dict())

	def testTranspose(self):
		tmp = copy.copy(self.g)
		tmp.transpose()
		self.failUnlessEqual((set(self.g.nodes), set(self.g.edges)), (set(tmp.nodes), set(tmp.edges)))

	def testInduceSubgraph(self):
		# test it without nodes
		g1 = self.g.induce_subgraph()
		self.failUnlessEqual(list(g1.nodes), [])
		self.failUnlessEqual(list(g1.edges), [])
		# test it with our only node
		g1 = self.g.induce_subgraph(self.A)
		self.failUnlessEqual(list(g1.nodes), [self.A])
		self.failUnlessEqual(list(g1.edges), [self.AA])
		# test it with a bad node
		self.failUnlessRaises(KeyError, self.g.induce_subgraph, Node("B"))
		# test it with a bad label
		self.failUnlessRaises(KeyError, self.g.induce_subgraph, "B")

	def testEdgeInduceSubgraph(self):
		# test it without nodes
		g1 = self.g.edge_induce_subgraph()
		self.failUnlessEqual(list(g1.nodes), [])
		self.failUnlessEqual(list(g1.edges), [])
		# test it with our only edge
		g1 = self.g.edge_induce_subgraph(self.AA)
		self.failUnlessEqual(list(g1.nodes), [self.A])
		self.failUnlessEqual(list(g1.edges), [self.AA])
		# test it with a bad node
		self.failUnlessRaises(KeyError, self.g.edge_induce_subgraph, Edge("A", "B"))
		# test it with a bad label
		self.failUnlessRaises(KeyError, self.g.edge_induce_subgraph, "B")

	def testUnion(self):
		# test it on ourselves
		G = self.g | self.g
		self.failUnlessEqual((set(self.g.nodes), set(self.g.edges)), (set(G.nodes), set(G.edges)))
		# test it on a graph with one node with a loop
		G = Graph()
		G.add_node(1)
		G.add_edge(1, 1, 11)
		G2 = self.g | G
		self.failUnlessEqual((set(self.g.nodes) | set(G.nodes), set(self.g.edges) | set(G.edges)), (set(G2.nodes), set(G2.edges)))
		# test it on a graph with two nodes
		G = Graph()
		G.add_node(1)
		G.add_node(2)
		G2 = self.g | G
		self.failUnlessEqual((set(self.g.nodes) | set(G.nodes), set(self.g.edges) | set(G.edges)), (set(G2.nodes), set(G2.edges)))		
		# test it on a graph with three nodes in a directed cycle
		G = Graph()
		G.add_node(1)
		G.add_node(2)
		G.add_node(3)
		G.add_edge(1, 2, (1,2))
		G.add_edge(2, 3, (2,3))
		G.add_edge(3, 1, (3,1))
		G2 = self.g | G
		self.failUnlessEqual((set(self.g.nodes) | set(G.nodes), set(self.g.edges) | set(G.edges)), (set(G2.nodes), set(G2.edges)))
		# test it on a graph with five nodes in an undirected cycle
		G = Graph()
		for i in range(5):
			G.add_node(i)
		for i in range(5):
			j = (i + 1) % 5
			G.add_edge(i, j, (i,j))
		G2 = self.g | G
		self.failUnlessEqual((set(self.g.nodes) | set(G.nodes), set(self.g.edges) | set(G.edges)), (set(G2.nodes), set(G2.edges)))

	def testIntersection(self):
		# test it on ourselves
		G = self.g & self.g
		self.failUnlessEqual((set(self.g.nodes), set(self.g.edges)), (set(G.nodes), set(G.edges)))
		# test it on a graph with one node with a loop
		G = Graph()
		G.add_node(1)
		G.add_edge(1, 1, 11)
		G2 = self.g & G
		self.failUnlessEqual((set(self.g.nodes) & set(G.nodes), set(self.g.edges) & set(G.edges)), (set(G2.nodes), set(G2.edges)))
		# test it on a graph with two nodes
		G = Graph()
		G.add_node(1)
		G.add_node(2)
		G2 = self.g & G
		self.failUnlessEqual((set(self.g.nodes) & set(G.nodes), set(self.g.edges) & set(G.edges)), (set(G2.nodes), set(G2.edges)))		
		# test it on a graph with three nodes in a directed cycle
		G = Graph()
		G.add_node(1)
		G.add_node(2)
		G.add_node(3)
		G.add_edge(1, 2, (1,2))
		G.add_edge(2, 3, (2,3))
		G.add_edge(3, 1, (3,1))
		G2 = self.g & G
		self.failUnlessEqual((set(self.g.nodes) & set(G.nodes), set(self.g.edges) & set(G.edges)), (set(G2.nodes), set(G2.edges)))
		# test it on a graph with five nodes in an undirected cycle
		G = Graph()
		for i in range(5):
			G.add_node(i)
		for i in range(5):
			j = (i + 1) % 5
			G.add_edge(i, j, (i,j))
		G2 = self.g & G
		self.failUnlessEqual((set(self.g.nodes) & set(G.nodes), set(self.g.edges) & set(G.edges)), (set(G2.nodes), set(G2.edges)))

	def testDifference(self):
		# test it on ourselves
		G = self.g - self.g
		self.failUnlessEqual((set(G.nodes), set(G.edges)), (set(), set()))
		# test it on a graph with one node with a loop
		G = Graph()
		G.add_node(1)
		G.add_edge(1, 1, 11)
		G2 = self.g - G
		self.failUnlessEqual((set(self.g.nodes) - set(G.nodes), set(self.g.edges) - set(G.edges)), (set(G2.nodes), set(G2.edges)))
		# test it on a graph with two nodes
		G = Graph()
		G.add_node(1)
		G.add_node(2)
		G2 = self.g - G
		self.failUnlessEqual((set(self.g.nodes) - set(G.nodes), set(self.g.edges) - set(G.edges)), (set(G2.nodes), set(G2.edges)))		
		# test it on a graph with three nodes in a directed cycle
		G = Graph()
		G.add_node(1)
		G.add_node(2)
		G.add_node(3)
		G.add_edge(1, 2, (1,2))
		G.add_edge(2, 3, (2,3))
		G.add_edge(3, 1, (3,1))
		G2 = self.g - G
		self.failUnlessEqual((set(self.g.nodes) - set(G.nodes), set(self.g.edges) - set(G.edges)), (set(G2.nodes), set(G2.edges)))
		# test it on a graph with five nodes in an undirected cycle
		G = Graph()
		for i in range(5):
			G.add_node(i)
		for i in range(5):
			j = (i + 1) % 5
			G.add_edge(i, j, (i,j))
		G2 = self.g - G
		self.failUnlessEqual((set(self.g.nodes) - set(G.nodes), set(self.g.edges) - set(G.edges)), (set(G2.nodes), set(G2.edges)))

	def testContains(self):
		# test it on the zero node case
		G = Graph()
		self.failUnlessEqual(self.g.contains(G), True)
		self.failUnlessEqual(self.g > G, True)
		self.failUnlessEqual(self.g < G, False)
		self.failUnlessEqual(G < self.g, True)
		self.failUnlessEqual(G > self.g, False)
		self.failIfEqual(G, self.g)
		# test it on a graph with one node with a loop
		G = Graph()
		G.add_node("A")
		G.add_edge("A", "A", "AA")
		self.failUnlessEqual(self.g.contains(G), True)
		self.failUnlessEqual(G.contains(self.g), True)
		self.failUnlessEqual(self.g < G, False)
		self.failUnlessEqual(self.g > G, False)
		self.failUnlessEqual(G < self.g, False)
		self.failUnlessEqual(G > self.g, False)
		self.failUnlessEqual(G, self.g)
		# test it on a graph with two nodes
		G = Graph()
		G.add_node("A")
		G.add_node("B")
		self.failUnlessEqual(self.g.contains(G), False)
		self.failUnlessEqual(G.contains(self.g), False)
		self.failUnlessEqual(self.g < G, False)
		self.failUnlessEqual(self.g > G, False)
		self.failUnlessEqual(G < self.g, False)
		self.failUnlessEqual(G > self.g, False)
		self.failIfEqual(G, self.g)
		# test it on a graph with three nodes in a directed cycle
		G = Graph()
		G.add_node("A")
		G.add_node("B")
		G.add_node("C")
		G.add_edge("A", "B", "AB")
		G.add_edge("B", "C", "BC")
		G.add_edge("C", "A", "CA")
		self.failUnlessEqual(self.g.contains(G), False)
		self.failUnlessEqual(G.contains(self.g), False)
		self.failUnlessEqual(self.g < G, False)
		self.failUnlessEqual(self.g > G, False)
		self.failUnlessEqual(G < self.g, False)
		self.failUnlessEqual(G > self.g, False)
		self.failIfEqual(G, self.g)
		# test it on a graph with five nodes in an undirected cycle
		G = Graph()
		for i in range(5):
			G.add_node(i)
		for i in range(5):
			j = (i + 1) % 5
			G.add_edge(i, j, (i,j))
		self.failUnlessEqual(self.g.contains(G), False)
		self.failUnlessEqual(G.contains(self.g), False)
		self.failUnlessEqual(self.g < G, False)
		self.failUnlessEqual(self.g > G, False)
		self.failUnlessEqual(G < self.g, False)
		self.failUnlessEqual(G > self.g, False)
		self.failIfEqual(G, self.g)


class OneNodeUndirectedTest(OneNodeDirectedTest):

	def setUp(self):
		self.g = Graph()
		self.A = self.g.add_node("A")
		self.AA = self.g.add_edge("A", "A", "AA", is_directed=False)


class OneNodeDoubleUndirectedTest(OneNodeDirectedTest):

	def setUp(self):
		self.g = Graph()
		self.A = self.g.add_node("A")
		self.AA = self.g.add_edge("A", "A", "AA", is_directed=False)
		self.AA_2 = self.g.add_edge("A", "A", "AA_2", is_directed=False)

	def testEdges(self):
		self.failUnlessEqual(set(self.g.edges), {self.AA, self.AA_2})

	def testContainers(self):
		self.failUnlessEqual(self.g._nodes, {"A": self.A})
		self.failUnlessEqual(self.g._edges, {"AA": self.AA, "AA_2": self.AA_2})

	def testAddEdge(self):
		# make sure that adding a new edge by node names succeeds
		aa = self.g.add_edge("A", "A", "aa")
		self.failUnlessEqual(self.g["aa"], aa)
		self.failUnless(self.g["aa"] is aa)
		self.failUnlessEqual(aa in self.g, True)
		self.failUnlessEqual("aa" in self.g, True)
		self.failUnlessEqual(self.g.size(), 3)
		self.failUnlessEqual(aa in set(self.g.edges), True)
		self.failUnlessEqual(aa in self.g._edges.values(), True)
		# make sure that adding a new edge by node succeeds
		# also check to make sure that overwriting occurs
		aa = self.g.add_edge(self.A, self.A, "aa")
		self.failUnlessEqual(self.g["aa"], aa)
		self.failUnless(self.g["aa"] is aa)
		self.failUnlessEqual(aa in self.g, True)
		self.failUnlessEqual("aa" in self.g, True)
		self.failUnlessEqual(self.g.size(), 3)
		self.failUnlessEqual(aa in set(self.g.edges), True)
		self.failUnlessEqual(aa in self.g._edges.values(), True)

	def testSearchEdges(self):
		self.failUnlessEqual(list(self.g.search_edges(name="B")), [])
		self.failUnlessEqual(list(self.g.search_edges(name="AA")), [self.AA])
		self.failUnlessEqual(set(self.g.search_edges(start="A")), {self.AA, self.AA_2})
		self.failUnlessEqual(set(self.g.search_edges(end="A")), {self.AA, self.AA_2})
		self.failUnlessEqual(set(self.g.search_edges(start=self.A)), {self.AA, self.AA_2})
		self.failUnlessEqual(set(self.g.search_edges(end=self.A)), {self.AA, self.AA_2})
		self.failUnlessEqual(list(self.g.search_edges(name="AA", start=self.A, end=self.A)), [self.AA])

	def testSize(self):
		self.failUnlessEqual(self.g.size(), 2)

	def testInduceSubgraph(self):
		# test it without nodes
		g1 = self.g.induce_subgraph()
		self.failUnlessEqual(list(g1.nodes), [])
		self.failUnlessEqual(set(g1.edges), set())
		# test it with our only node
		g1 = self.g.induce_subgraph(self.A)
		self.failUnlessEqual(list(g1.nodes), [self.A])
		self.failUnlessEqual(set(g1.edges), {self.AA, self.AA_2})
		# test it with a bad node
		self.failUnlessRaises(KeyError, self.g.induce_subgraph, Node("B"))
		# test it with a bad label
		self.failUnlessRaises(KeyError, self.g.induce_subgraph, "B")

	def testEdgeContraction(self):
		# in this case, it should delete one node and add one node
		def node_initializer(x, y):
			d = x.data
			d["name"] = x.name + "2"
			return d
		n = self.g.contract_edge(self.AA, node_initializer)
		# make sure that the new node is data equivalent
		self.failUnlessEqual(self.A.data, n.data)
		# make sure its name is related as specified
		self.failUnlessEqual(n.name, self.A.name + "2")
		# make sure that there are the same number of nodes
		self.failUnlessEqual(self.g.order(), 1)
		# make sure that only the other loop remains
		self.failUnlessEqual(self.g.size(), 1)
		# test it on a bad edge
		self.failUnlessRaises(KeyError, self.g.contract_edge, "BB", lambda x, y: dict())
		self.failUnlessRaises(KeyError, self.g.contract_edge, Edge("A", "B"), lambda x, y: dict())

	def testWalkNodes(self):
		w = self.g.walk_nodes(self.A)
		iteration = 0
		for candidates in w:
			if iteration < 5:
				iteration += 1
				self.failUnlessEqual(candidates, [self.A])
				w.send(candidates.pop())
			else:
				break
		w = self.g.walk_nodes("A")
		iteration = 0
		for candidates in w:
			if iteration < 5:
				iteration += 1
				self.failUnlessEqual(candidates, [self.A])
				w.send(candidates.pop())
			else:
				break
		w1 = self.g.walk_nodes("B")
		w2 = self.g.walk_nodes(Node("B"))
		self.failUnlessRaises(KeyError, next, w1)
		self.failUnlessRaises(KeyError, next, w2)

	def testWalkEdges(self):
		w = self.g.walk_edges(self.AA)
		iteration = 0
		for candidates in w:
			if iteration < 5:
				iteration += 1
				self.failUnlessEqual(set(candidates), {self.AA, self.AA_2})
				w.send(candidates.pop())
			else:
				break
		w = self.g.walk_edges("AA")
		iteration = 0
		for candidates in w:
			if iteration < 5:
				iteration += 1
				self.failUnlessEqual(set(candidates), {self.AA, self.AA_2})
				w.send(candidates.pop())
			else:
				break
		w1 = self.g.walk_edges("B")
		w2 = self.g.walk_edges(Node("B"))
		self.failUnlessRaises(KeyError, next, w1)
		self.failUnlessRaises(KeyError, next, w2)

	def testContains(self):
		# test it on the zero node case
		G = Graph()
		self.failUnlessEqual(self.g.contains(G), True)
		self.failUnlessEqual(self.g > G, True)
		self.failUnlessEqual(self.g < G, False)
		self.failUnlessEqual(G < self.g, True)
		self.failUnlessEqual(G > self.g, False)
		self.failIfEqual(G, self.g)
		# test it on a graph with one node with a loop
		G = Graph()
		G.add_node("A")
		G.add_edge("A", "A", "AA")
		self.failUnlessEqual(self.g.contains(G), True)
		self.failUnlessEqual(G.contains(self.g), False)
		self.failUnlessEqual(self.g < G, False)
		self.failUnlessEqual(self.g > G, True)
		self.failUnlessEqual(G < self.g, True)
		self.failUnlessEqual(G > self.g, False)
		self.failIfEqual(G, self.g)
		# test it on a graph with two nodes
		G = Graph()
		G.add_node("A")
		G.add_node("B")
		self.failUnlessEqual(self.g.contains(G), False)
		self.failUnlessEqual(G.contains(self.g), False)
		self.failUnlessEqual(self.g < G, False)
		self.failUnlessEqual(self.g > G, False)
		self.failUnlessEqual(G < self.g, False)
		self.failUnlessEqual(G > self.g, False)
		self.failIfEqual(G, self.g)
		# test it on a graph with three nodes in a directed cycle
		G = Graph()
		G.add_node(1)
		G.add_node(2)
		G.add_node(3)
		G.add_edge(1, 2, (1,2))
		G.add_edge(2, 3, (2,3))
		G.add_edge(3, 1, (3,1))
		self.failUnlessEqual(self.g.contains(G), False)
		self.failUnlessEqual(G.contains(self.g), False)
		self.failUnlessEqual(self.g < G, False)
		self.failUnlessEqual(self.g > G, False)
		self.failUnlessEqual(G < self.g, False)
		self.failUnlessEqual(G > self.g, False)
		self.failIfEqual(G, self.g)
		# test it on a graph with five nodes in an undirected cycle
		G = Graph()
		for i in range(5):
			G.add_node(i)
		for i in range(5):
			j = (i + 1) % 5
			G.add_edge(i, j, (i,j))
		self.failUnlessEqual(self.g.contains(G), False)
		self.failUnlessEqual(G.contains(self.g), False)
		self.failUnlessEqual(self.g < G, False)
		self.failUnlessEqual(self.g > G, False)
		self.failUnlessEqual(G < self.g, False)
		self.failUnlessEqual(G > self.g, False)
		self.failIfEqual(G, self.g)


class OneNodeDoubleDirectedTest(OneNodeDoubleUndirectedTest):

	def setUp(self):
		self.g = Graph()
		self.A = self.g.add_node("A")
		self.AA = self.g.add_edge("A", "A", "AA")
		self.AA_2 = self.g.add_edge("A", "A", "AA_2")


class TwoNodeUnconnectedTest(unittest.TestCase):

	def setUp(self):
		self.g = Graph()
		self.A = self.g.add_node("A")
		self.B = self.g.add_node("B")

	def testContainers(self):
		self.failUnlessEqual(self.g._nodes, {"A": self.A, "B": self.B})
		self.failUnlessEqual(self.g._edges, {})

	def testNodes(self):
		self.failUnlessEqual(set(self.g.nodes), {self.A, self.B})

	def testEdges(self):
		self.failUnlessEqual(set(self.g.edges), set())

	def testIn(self):
		self.failUnlessEqual(self.A in self.g, True)
		self.failUnlessEqual(self.B in self.g, True)
		self.failUnlessEqual("A" in self.g, True)
		self.failUnlessEqual("B" in self.g, True)
		self.failUnlessEqual(Node("A") in self.g, True)
		self.failUnlessEqual(Node("B") in self.g, True)
		self.failUnlessEqual("C" in self.g, False)
		self.failUnlessEqual(Node("C") in self.g, False)

	def testGetItem(self):
		self.failUnless(self.A is self.g[self.A])
		self.failUnless(self.B is self.g[self.B])
		self.failUnless(self.A is self.g["A"])
		self.failUnless(self.B is self.g["B"])
		self.failUnless(self.A is self.g[Node("A")])
		self.failUnless(self.B is self.g[Node("B")])
		self.failUnlessRaises(KeyError, self.g.__getitem__, "C")
		self.failUnlessRaises(KeyError, self.g.__getitem__, Node("C"))
		self.failUnlessRaises(KeyError, self.g.__getitem__, Edge(self.A, self.B, "C"))

	def testSearchNodes(self):
		self.failUnlessEqual(set(self.g.search_nodes(name="A")), {self.A})
		self.failUnlessEqual(set(self.g.search_nodes(name="B")), {self.B})
		self.failUnlessEqual(set(self.g.search_nodes(name="C")), set())
		self.failUnlessEqual(set(self.g.search_nodes(value=5)), set())

	def testSearchEdges(self):
		self.failUnlessEqual(set(self.g.search_edges(name="AA")), set())
		self.failUnlessEqual(set(self.g.search_edges(value=5)), set())

	def testGetCommonEdges(self):
		self.failUnlessEqual(self.g.get_common_edges(self.A, self.B), set())
		self.failUnlessEqual(self.g.get_common_edges("A", "B"), set())
		self.failUnlessEqual(self.g.get_common_edges(self.B, self.A), set())
		self.failUnlessEqual(self.g.get_common_edges(self.A, self.A), set())
		self.failUnlessEqual(self.g.get_common_edges("A", "A"), set())
		self.failUnlessEqual(self.g.get_common_edges(self.B, self.B), set())
		self.failUnlessEqual(self.g.get_common_edges("B", "B"), set())
		self.failUnlessRaises(KeyError, self.g.get_common_edges, Node("C"), Node("D"))

	def testWalkNodes(self):
		# should die right off for either node
		w1 = self.g.walk_nodes(self.A)
		w2 = self.g.walk_nodes(self.B)
		w3 = self.g.walk_nodes("A")
		w4 = self.g.walk_nodes("B")
		w5 = self.g.walk_nodes(Node("A"))
		w6 = self.g.walk_nodes(Node("B"))
		w7 = self.g.walk_nodes("C")
		w8 = self.g.walk_nodes(Node("C"))
		for candidates in w1:
			self.failIf(candidates)
		for candidates in w2:
			self.failIf(candidates)
		for candidates in w3:
			self.failIf(candidates)
		for candidates in w4:
			self.failIf(candidates)
		for candidates in w5:
			self.failIf(candidates)
		for candidates in w6:
			self.failIf(candidates)
		self.failUnlessRaises(KeyError, next, w7)
		self.failUnlessRaises(KeyError, next, w8)

	def testWalkEdges(self):
		# no edges- should be easy
		w = self.g.walk_edges(Edge("A", "B", "AB"))
		self.failUnlessRaises(KeyError, next, w)
		w = self.g.walk_edges("AB")
		self.failUnlessRaises(KeyError, next, w)

	def testHeuristicWalk(self):
		# no edges- should be easy
		def heuristic(nodes):
			return nodes.pop()
		w1 = self.g.walk_nodes(self.A, heuristic)
		w2 = self.g.walk_nodes(self.B, heuristic)
		w3 = self.g.walk_nodes("A", heuristic)
		w4 = self.g.walk_nodes("B", heuristic)
		w5 = self.g.walk_nodes(Node("A"), heuristic)
		w6 = self.g.walk_nodes(Node("B"), heuristic)
		w7 = self.g.walk_nodes("C", heuristic)
		w8 = self.g.walk_nodes(Node("C"), heuristic)
		for candidates in w1:
			self.failIf(candidates)
		for candidates in w2:
			self.failIf(candidates)
		for candidates in w3:
			self.failIf(candidates)
		for candidates in w4:
			self.failIf(candidates)
		for candidates in w5:
			self.failIf(candidates)
		for candidates in w6:
			self.failIf(candidates)
		self.failUnlessRaises(KeyError, next, w7)
		self.failUnlessRaises(KeyError, next, w8)

	def testDepthFirstTraversal(self):
		self.failUnlessEqual(list(self.g.depth_first_traversal(self.A)), [self.A])
		self.failUnlessEqual(list(self.g.depth_first_traversal(self.B)), [self.B])
		self.failUnlessEqual(list(self.g.depth_first_traversal("A")), [self.A])
		self.failUnlessEqual(list(self.g.depth_first_traversal("B")), [self.B])
		t = self.g.depth_first_traversal("C")
		t2 = self.g.depth_first_traversal(Node("C"))
		self.failUnlessRaises(KeyError, next, t)
		self.failUnlessRaises(KeyError, next, t2)

	def testDepthFirstTraversal(self):
		self.failUnlessEqual(list(self.g.breadth_first_traversal(self.A)), [self.A])
		self.failUnlessEqual(list(self.g.breadth_first_traversal(self.B)), [self.B])
		self.failUnlessEqual(list(self.g.breadth_first_traversal("A")), [self.A])
		self.failUnlessEqual(list(self.g.breadth_first_traversal("B")), [self.B])
		t = self.g.breadth_first_traversal("C")
		t2 = self.g.breadth_first_traversal(Node("C"))
		self.failUnlessRaises(KeyError, next, t)
		self.failUnlessRaises(KeyError, next, t2)

	def testConnectedComponents(self):
		self.failUnlessEqual({frozenset(component) for component in self.g.get_connected_components()}, {frozenset([self.A]), frozenset([self.B])})

	def testStronglyConnectedComponents(self):
		self.failUnlessEqual({frozenset(component) for component in self.g.get_connected_components()}, {frozenset([self.A]), frozenset([self.B])})

	def testGetShortestPath(self):
		self.failUnlessEqual(self.g.get_shortest_paths(self.A), {self.A: (0, [])})
		self.failUnlessEqual(self.g.get_shortest_paths(self.B), {self.B: (0, [])})
		self.failUnlessEqual(self.g.get_shortest_paths("A"), {self.A: (0, [])})
		self.failUnlessEqual(self.g.get_shortest_paths("B"), {self.B: (0, [])})
		self.failUnlessEqual(self.g.get_shortest_paths(Node("A")), {self.A: (0, [])})
		self.failUnlessEqual(self.g.get_shortest_paths(Node("B")), {self.B: (0, [])})
		self.failUnlessRaises(KeyError, self.g.get_shortest_paths, "C")
		self.failUnlessRaises(KeyError, self.g.get_shortest_paths, Node("C"))

	def testOrder(self):
		self.failUnlessEqual(self.g.order(), 2)

	def testSize(self):
		self.failUnlessEqual(self.g.size(), 0)

	def testMoveEdge(self):
		self.failUnlessRaises(KeyError, self.g.move_edge, Edge("A", "B", "AB"), "B", "A")
		self.failUnlessRaises(KeyError, self.g.move_edge, "AB", "B", "A")

	def testContractEdge(self):
		self.failUnlessRaises(KeyError, self.g.contract_edge, Edge("A", "B", "AB"), lambda x,y: {})
		self.failUnlessRaises(KeyError, self.g.contract_edge, "AB", lambda x,y: {})

	def testTranspose(self):
		g = self.g
		g.transpose()
		self.failUnlessEqual(g, self.g)

	def testInduceSubgraph(self):
		# test it without nodes
		g1 = self.g.induce_subgraph()
		self.failUnlessEqual(list(g1.nodes), [])
		self.failUnlessEqual(set(g1.edges), set())
		# test it with node A
		g1 = self.g.induce_subgraph(self.A)
		self.failUnlessEqual(list(g1.nodes), [self.A])
		self.failUnlessEqual(set(g1.edges), set())
		# test it with node A by name
		g1 = self.g.induce_subgraph("A")
		self.failUnlessEqual(list(g1.nodes), [self.A])
		self.failUnlessEqual(set(g1.edges), set())
		# test it with node B
		g1 = self.g.induce_subgraph(self.B)
		self.failUnlessEqual(list(g1.nodes), [self.B])
		self.failUnlessEqual(set(g1.edges), set())
		# test it with node B by name
		g1 = self.g.induce_subgraph("B")
		self.failUnlessEqual(list(g1.nodes), [self.B])
		self.failUnlessEqual(set(g1.edges), set())
		# test it with both nodes
		g1 = self.g.induce_subgraph(self.A, self.B)
		self.failUnlessEqual(set(g1.nodes), {self.A, self.B})
		self.failUnlessEqual(set(g1.edges), set())
		# test it with a bad node
		self.failUnlessRaises(KeyError, self.g.induce_subgraph, Node("C"))
		# test it with a bad label
		self.failUnlessRaises(KeyError, self.g.induce_subgraph, "C")

	def testEdgeInduceSubgraph(self):
		# test it without edges
		g1 = self.g.edge_induce_subgraph()
		self.failUnlessEqual(list(g1.nodes), [])
		self.failUnlessEqual(list(g1.edges), [])
		# test it with a bad edge
		self.failUnlessRaises(KeyError, self.g.edge_induce_subgraph, Edge("A", "B"))
		# test it with a bad label
		self.failUnlessRaises(KeyError, self.g.edge_induce_subgraph, "C")

	def testUnion(self):
		# test it on ourselves
		G = self.g | self.g
		self.failUnlessEqual((set(self.g.nodes), set(self.g.edges)), (set(G.nodes), set(G.edges)))
		# test it on a graph with one node with a loop
		G = Graph()
		G.add_node(1)
		G.add_edge(1, 1, 11)
		G2 = self.g | G
		self.failUnlessEqual((set(self.g.nodes) | set(G.nodes), set(self.g.edges) | set(G.edges)), (set(G2.nodes), set(G2.edges)))
		# test it on a graph with two nodes
		G = Graph()
		G.add_node(1)
		G.add_node(2)
		G2 = self.g | G
		self.failUnlessEqual((set(self.g.nodes) | set(G.nodes), set(self.g.edges) | set(G.edges)), (set(G2.nodes), set(G2.edges)))		
		# test it on a graph with three nodes in a directed cycle
		G = Graph()
		G.add_node(1)
		G.add_node(2)
		G.add_node(3)
		G.add_edge(1, 2, (1,2))
		G.add_edge(2, 3, (2,3))
		G.add_edge(3, 1, (3,1))
		G2 = self.g | G
		self.failUnlessEqual((set(self.g.nodes) | set(G.nodes), set(self.g.edges) | set(G.edges)), (set(G2.nodes), set(G2.edges)))
		# test it on a graph with five nodes in an undirected cycle
		G = Graph()
		for i in range(5):
			G.add_node(i)
		for i in range(5):
			j = (i + 1) % 5
			G.add_edge(i, j, (i,j))
		G2 = self.g | G
		self.failUnlessEqual((set(self.g.nodes) | set(G.nodes), set(self.g.edges) | set(G.edges)), (set(G2.nodes), set(G2.edges)))

	def testIntersection(self):
		# test it on ourselves
		G = self.g & self.g
		self.failUnlessEqual((set(self.g.nodes), set(self.g.edges)), (set(G.nodes), set(G.edges)))
		# test it on a graph with one node with a loop
		G = Graph()
		G.add_node(1)
		G.add_edge(1, 1, 11)
		G2 = self.g & G
		self.failUnlessEqual((set(self.g.nodes) & set(G.nodes), set(self.g.edges) & set(G.edges)), (set(G2.nodes), set(G2.edges)))
		# test it on a graph with two nodes
		G = Graph()
		G.add_node(1)
		G.add_node(2)
		G2 = self.g & G
		self.failUnlessEqual((set(self.g.nodes) & set(G.nodes), set(self.g.edges) & set(G.edges)), (set(G2.nodes), set(G2.edges)))		
		# test it on a graph with three nodes in a directed cycle
		G = Graph()
		G.add_node(1)
		G.add_node(2)
		G.add_node(3)
		G.add_edge(1, 2, (1,2))
		G.add_edge(2, 3, (2,3))
		G.add_edge(3, 1, (3,1))
		G2 = self.g & G
		self.failUnlessEqual((set(self.g.nodes) & set(G.nodes), set(self.g.edges) & set(G.edges)), (set(G2.nodes), set(G2.edges)))
		# test it on a graph with five nodes in an undirected cycle
		G = Graph()
		for i in range(5):
			G.add_node(i)
		for i in range(5):
			j = (i + 1) % 5
			G.add_edge(i, j, (i,j))
		G2 = self.g & G
		self.failUnlessEqual((set(self.g.nodes) & set(G.nodes), set(self.g.edges) & set(G.edges)), (set(G2.nodes), set(G2.edges)))

	def testDifference(self):
		# test it on ourselves
		G = self.g - self.g
		self.failUnlessEqual((set(G.nodes), set(G.edges)), (set(), set()))
		# test it on a graph with one node with a loop
		G = Graph()
		G.add_node(1)
		G.add_edge(1, 1, 11)
		G2 = self.g - G
		self.failUnlessEqual((set(self.g.nodes) - set(G.nodes), set(self.g.edges) - set(G.edges)), (set(G2.nodes), set(G2.edges)))
		# test it on a graph with two nodes
		G = Graph()
		G.add_node(1)
		G.add_node(2)
		G2 = self.g - G
		self.failUnlessEqual((set(self.g.nodes) - set(G.nodes), set(self.g.edges) - set(G.edges)), (set(G2.nodes), set(G2.edges)))		
		# test it on a graph with three nodes in a directed cycle
		G = Graph()
		G.add_node(1)
		G.add_node(2)
		G.add_node(3)
		G.add_edge(1, 2, (1,2))
		G.add_edge(2, 3, (2,3))
		G.add_edge(3, 1, (3,1))
		G2 = self.g - G
		self.failUnlessEqual((set(self.g.nodes) - set(G.nodes), set(self.g.edges) - set(G.edges)), (set(G2.nodes), set(G2.edges)))
		# test it on a graph with five nodes in an undirected cycle
		G = Graph()
		for i in range(5):
			G.add_node(i)
		for i in range(5):
			j = (i + 1) % 5
			G.add_edge(i, j, (i,j))
		G2 = self.g - G
		self.failUnlessEqual((set(self.g.nodes) - set(G.nodes), set(self.g.edges) - set(G.edges)), (set(G2.nodes), set(G2.edges)))

	def testContains(self):
		# test it on the zero node case
		G = Graph()
		self.failUnlessEqual(self.g.contains(G), True)
		self.failUnlessEqual(self.g > G, True)
		self.failUnlessEqual(self.g < G, False)
		self.failUnlessEqual(G < self.g, True)
		self.failUnlessEqual(G > self.g, False)
		self.failIfEqual(G, self.g)
		# test it on a graph with one node with a loop
		G = Graph()
		G.add_node("A")
		G.add_edge("A", "A", "AA")
		self.failUnlessEqual(self.g.contains(G), False)
		self.failUnlessEqual(G.contains(self.g), False)
		self.failUnlessEqual(self.g < G, False)
		self.failUnlessEqual(self.g > G, False)
		self.failUnlessEqual(G < self.g, False)
		self.failUnlessEqual(G > self.g, False)
		self.failIfEqual(G, self.g)
		# test it on a graph with two nodes
		G = Graph()
		G.add_node("A")
		G.add_node("B")
		self.failUnlessEqual(self.g.contains(G), True)
		self.failUnlessEqual(G.contains(self.g), True)
		self.failUnlessEqual(self.g < G, False)
		self.failUnlessEqual(self.g > G, False)
		self.failUnlessEqual(G < self.g, False)
		self.failUnlessEqual(G > self.g, False)
		self.failUnlessEqual(G, self.g)
		# test it on a graph with three nodes in a directed cycle
		G = Graph()
		G.add_node("A")
		G.add_node("B")
		G.add_node("C")
		G.add_edge("A", "B", "AB")
		G.add_edge("B", "C", "CB")
		G.add_edge("C", "A", "CA")
		self.failUnlessEqual(self.g.contains(G), False)
		self.failUnlessEqual(G.contains(self.g), True)
		self.failUnlessEqual(self.g < G, True)
		self.failUnlessEqual(self.g > G, False)
		self.failUnlessEqual(G < self.g, False)
		self.failUnlessEqual(G > self.g, True)
		self.failIfEqual(G, self.g)
		# test it on a graph with five nodes in an undirected cycle
		G = Graph()
		for i in range(5):
			G.add_node(i)
		for i in range(5):
			j = (i + 1) % 5
			G.add_edge(i, j, (i,j))
		self.failUnlessEqual(self.g.contains(G), False)
		self.failUnlessEqual(G.contains(self.g), False)
		self.failUnlessEqual(self.g < G, False)
		self.failUnlessEqual(self.g > G, False)
		self.failUnlessEqual(G < self.g, False)
		self.failUnlessEqual(G > self.g, False)
		self.failIfEqual(G, self.g)


class ThreeNodeCycleTest(unittest.TestCase):

	def setUp(self):
		self.g = Graph()
		self.A = self.g.add_node("A")
		self.B = self.g.add_node("B")
		self.C = self.g.add_node("C")
		self.AB = self.g.add_edge("A", "B", "AB")
		self.BC = self.g.add_edge("B", "C", "BC")
		self.CA = self.g.add_edge("C", "A", "CA")

	def testIn(self):
		# test the three nodes and three edges
		self.failUnless(self.A in self.g)
		self.failUnless("A" in self.g)
		self.failUnless(self.B in self.g)
		self.failUnless("B" in self.g)
		self.failUnless(self.C in self.g)
		self.failUnless("C" in self.g)
		self.failUnless(self.AB in self.g)
		self.failUnless("AB" in self.g)
		self.failUnless(self.BC in self.g)
		self.failUnless("BC" in self.g)
		self.failUnless(self.CA in self.g)
		self.failUnless("CA" in self.g)
		self.failUnless(Node("A") in self.g)
		self.failUnless(Node("B") in self.g)
		self.failUnless(Node("C") in self.g)
		self.failUnless(Edge(self.A, self.B, "AB") in self.g)
		self.failUnless(Edge(self.B, self.C, "BC") in self.g)
		self.failUnless(Edge(self.C, self.A, "CA") in self.g)
		# test a bad node and node name

	def testGetItem(self):
		# test the three nodes and three edges
		self.failUnless(self.g[self.A] is self.A)
		self.failUnless(self.g[self.B] is self.B)
		self.failUnless(self.g[self.C] is self.C)
		self.failUnless(self.g[self.AB] is self.AB)
		self.failUnless(self.g[self.BC] is self.BC)
		self.failUnless(self.g[self.CA] is self.CA)
		self.failUnless(self.g["A"] is self.A)
		self.failUnless(self.g["B"] is self.B)
		self.failUnless(self.g["C"] is self.C)
		self.failUnless(self.g["AB"] is self.AB)
		self.failUnless(self.g["BC"] is self.BC)
		self.failUnless(self.g["CA"] is self.CA)
		self.failUnless(self.g[Node("A")] is self.A)
		self.failUnless(self.g[Node("B")] is self.B)
		self.failUnless(self.g[Node("C")] is self.C)
		self.failUnless(self.g[Edge(self.A, self.B, "AB")] is self.AB)
		self.failUnless(self.g[Edge(self.B, self.C, "BC")] is self.BC)
		self.failUnless(self.g[Edge(self.C, self.A, "CA")] is self.CA)
		# test the bad node case
		self.failUnlessRaises(KeyError, self.g.__getitem__, Node("D"))
		self.failUnlessRaises(KeyError, self.g.__getitem__, "D")
		# and the bad edge case
		self.failUnlessRaises(KeyError, self.g.__getitem__, Edge(self.B, self.A, "BA"))
		self.failUnlessRaises(KeyError, self.g.__getitem__, "BA")

	def testContains(self):
		# test it on the zero node case
		G = Graph()
		self.failUnlessEqual(self.g.contains(G), True)
		self.failUnlessEqual(self.g > G, True)
		self.failUnlessEqual(self.g < G, False)
		self.failUnlessEqual(G < self.g, True)
		self.failUnlessEqual(G > self.g, False)
		self.failIfEqual(G, self.g)
		# test it on a graph with one node with a loop
		G = Graph()
		G.add_node("A")
		G.add_edge("A", "A", "AA")
		self.failUnlessEqual(self.g.contains(G), False)
		self.failUnlessEqual(G.contains(self.g), False)
		self.failUnlessEqual(self.g < G, False)
		self.failUnlessEqual(self.g > G, False)
		self.failUnlessEqual(G < self.g, False)
		self.failUnlessEqual(G > self.g, False)
		self.failIfEqual(G, self.g)
		# test it on a graph with two nodes
		G = Graph()
		G.add_node("A")
		G.add_node("B")
		self.failUnlessEqual(self.g.contains(G), True)
		self.failUnlessEqual(G.contains(self.g), False)
		self.failUnlessEqual(self.g < G, False)
		self.failUnlessEqual(self.g > G, True)
		self.failUnlessEqual(G < self.g, True)
		self.failUnlessEqual(G > self.g, False)
		self.failIfEqual(G, self.g)
		# test it on a graph with three nodes in a directed cycle
		G = Graph()
		G.add_node("A")
		G.add_node("B")
		G.add_node("C")
		G.add_edge("A", "B", "AB")
		G.add_edge("B", "C", "BC")
		G.add_edge("C", "A", "CA")
		self.failUnlessEqual(self.g.contains(G), True)
		self.failUnlessEqual(G.contains(self.g), True)
		self.failUnlessEqual(self.g < G, False)
		self.failUnlessEqual(self.g > G, False)
		self.failUnlessEqual(G < self.g, False)
		self.failUnlessEqual(G > self.g, False)
		self.failUnlessEqual(G, self.g)
		# test it on a graph with five nodes in an undirected cycle
		G = Graph()
		for i in range(5):
			G.add_node(i)
		for i in range(5):
			j = (i + 1) % 5
			G.add_edge(i, j, (i,j))
		self.failUnlessEqual(self.g.contains(G), False)
		self.failUnlessEqual(G.contains(self.g), False)
		self.failUnlessEqual(self.g < G, False)
		self.failUnlessEqual(self.g > G, False)
		self.failUnlessEqual(G < self.g, False)
		self.failUnlessEqual(G > self.g, False)
		self.failIfEqual(G, self.g)

	def testSearchNodes(self):
		self.failUnlessEqual(set(self.g.search_nodes(name="A")), {self.A})
		self.failUnlessEqual(set(self.g.search_nodes(name="B")), {self.B})
		self.failUnlessEqual(set(self.g.search_nodes(name="C")), {self.C})
		self.failUnlessEqual(set(self.g.search_nodes(name="D")), set())
		self.failUnlessEqual(set(self.g.search_nodes(value=5)), set())

	def testSearchEdges(self):
		self.failUnlessEqual(set(self.g.search_edges(name="AB")), {self.AB})
		self.failUnlessEqual(set(self.g.search_edges(name="BC")), {self.BC})
		self.failUnlessEqual(set(self.g.search_edges(name="CA")), {self.CA})
		self.failUnlessEqual(set(self.g.search_edges(start="A")), {self.AB})
		self.failUnlessEqual(set(self.g.search_edges(start=self.A)), {self.AB})
		self.failUnlessEqual(set(self.g.search_edges(end="A")), {self.CA})
		self.failUnlessEqual(set(self.g.search_edges(end=self.C)), {self.BC})
		self.failUnlessEqual(set(self.g.search_edges(name="AB", start="A", end="B")), {self.AB})
		self.failUnlessEqual(list(self.g.search_edges(name="AA", start=self.A, end=self.A)), [])

	def testGetCommonEdges(self):
		# test each actual path
		self.failUnlessEqual(self.g.get_common_edges(self.A, self.B), {self.AB})
		self.failUnlessEqual(self.g.get_common_edges("A", "B"), {self.AB})
		self.failUnlessEqual(self.g.get_common_edges(Node("A"), Node("B")), {self.AB})
		self.failUnlessEqual(self.g.get_common_edges(self.B, self.C), {self.BC})
		self.failUnlessEqual(self.g.get_common_edges("B", "C"), {self.BC})
		self.failUnlessEqual(self.g.get_common_edges(Node("B"), Node("C")), {self.BC})
		self.failUnlessEqual(self.g.get_common_edges(self.C, self.A), {self.CA})
		self.failUnlessEqual(self.g.get_common_edges("C", "A"), {self.CA})
		self.failUnlessEqual(self.g.get_common_edges(Node("C"), Node("A")), {self.CA})
		# now test them backwards
		self.failUnlessEqual(self.g.get_common_edges(self.B, self.A), {self.AB})
		self.failUnlessEqual(self.g.get_common_edges("B", "A"), {self.AB})
		self.failUnlessEqual(self.g.get_common_edges(Node("B"), Node("A")), {self.AB})
		self.failUnlessEqual(self.g.get_common_edges(self.C, self.B), {self.BC})
		self.failUnlessEqual(self.g.get_common_edges("C", "B"), {self.BC})
		self.failUnlessEqual(self.g.get_common_edges(Node("C"), Node("B")), {self.BC})
		self.failUnlessEqual(self.g.get_common_edges(self.C, self.A), {self.CA})
		self.failUnlessEqual(self.g.get_common_edges("A", "C"), {self.CA})
		self.failUnlessEqual(self.g.get_common_edges(Node("A"), Node("C")), {self.CA})
		# test bad start node
		self.failUnlessRaises(KeyError, self.g.get_common_edges, "D", "B")
		self.failUnlessRaises(KeyError, self.g.get_common_edges, Node("D"), "B")
		# test bad end node
		self.failUnlessRaises(KeyError, self.g.get_common_edges, "A", "D")
		self.failUnlessRaises(KeyError, self.g.get_common_edges, "A", Node("D"))

	def testWalkNodes(self):
		correctCycle = [self.B, self.C, self.A, self.B, self.C]
		w = self.g.walk_nodes(self.A)
		iteration = 0
		for candidates in w:
			if iteration < 5:
				self.failUnlessEqual(candidates, [correctCycle[iteration]])
				iteration += 1
				w.send(candidates.pop())
			else:
				break
		w = self.g.walk_nodes("A")
		iteration = 0
		for candidates in w:
			if iteration < 5:
				self.failUnlessEqual(candidates, [correctCycle[iteration]])
				iteration += 1
				w.send(candidates.pop())
			else:
				break
		w1 = self.g.walk_nodes("D")
		w2 = self.g.walk_nodes(Node("D"))
		self.failUnlessRaises(KeyError, next, w1)
		self.failUnlessRaises(KeyError, next, w2)

	def testWalkEdges(self):
		correctCycle = [self.BC, self.CA, self.AB, self.BC, self.CA]
		w = self.g.walk_edges(self.AB)
		iteration = 0
		for candidates in w:
			if iteration < 5:
				self.failUnlessEqual(candidates, [correctCycle[iteration]])
				iteration += 1
				w.send(candidates.pop())
			else:
				break
		w = self.g.walk_edges("AB")
		iteration = 0
		for candidates in w:
			if iteration < 5:
				self.failUnlessEqual(candidates, [correctCycle[iteration]])
				iteration += 1
				w.send(candidates.pop())
			else:
				break
		w1 = self.g.walk_edges("CB")
		w2 = self.g.walk_edges(Node("CB"))
		self.failUnlessRaises(KeyError, next, w1)
		self.failUnlessRaises(KeyError, next, w2)

	def testHeuristicWalk(self):
		class Heuristic:
			def __init__(self):
				self.iterations = 0
				self.iter_max = 5
			def __call__(self, candidates):
				if self.iterations < self.iter_max:
					if candidates:
						self.iterations += 1
						return candidates.pop()
				return None
		correct_cycle = [self.B, self.C, self.A, self.B, self.C]
		reverse_cycle = copy.copy(correct_cycle)
		reverse_cycle.reverse()
		self.failUnlessEqual(list(self.g.heuristic_walk(self.A, Heuristic())), correct_cycle)
		self.failUnlessEqual(list(self.g.heuristic_walk("A", Heuristic())), correct_cycle)
		self.failUnlessEqual(list(self.g.heuristic_walk(self.A, Heuristic(), reverse=True)), reverse_cycle)
		self.failUnlessEqual(list(self.g.heuristic_walk("A", Heuristic(), reverse=True)), reverse_cycle)
		self.failUnlessEqual(list(self.g.heuristic_walk(Node("A"), Heuristic(), reverse=True)), reverse_cycle)
		w = self.g.heuristic_walk("D", Heuristic())
		w2 = self.g.heuristic_walk(Node("D"), Heuristic())
		self.failUnlessRaises(KeyError, list, w)
		self.failUnlessRaises(KeyError, list, w2)

	def testHeuristicTraversal(self):
		# should only yield one node, no matter what
		self.failUnlessEqual(list(self.g.heuristic_traversal(self.A, lambda s: s.pop())), [self.A, self.B, self.C])
		self.failUnlessEqual(list(self.g.heuristic_traversal("A", lambda s: s.pop())), [self.A, self.B, self.C])
		self.failUnlessEqual(list(self.g.heuristic_traversal(self.A, lambda s: s.pop(0))), [self.A, self.B, self.C])
		self.failUnlessEqual(list(self.g.heuristic_traversal("A", lambda s: s.pop(0))), [self.A, self.B, self.C])
		self.failUnlessEqual(list(self.g.heuristic_traversal(Node("A"), lambda s: s.pop())), [self.A, self.B, self.C])
		t = self.g.heuristic_traversal("D", lambda s: s.pop())
		t2 = self.g.heuristic_traversal(Node("D"), lambda s: s.pop())
		self.failUnlessRaises(KeyError, list, t)
		self.failUnlessRaises(KeyError, list, t2)

	def testDepthFirstTraversal(self):
		# should only yield one node, no matter what
		self.failUnlessEqual(list(self.g.depth_first_traversal(self.A)), [self.A, self.B, self.C])
		self.failUnlessEqual(list(self.g.depth_first_traversal("A")), [self.A, self.B, self.C])
		self.failUnlessEqual(list(self.g.depth_first_traversal(Node("A"))), [self.A, self.B, self.C])
		t = self.g.depth_first_traversal("D")
		t2 = self.g.depth_first_traversal(Node("D"))
		self.failUnlessRaises(KeyError, list, t)
		self.failUnlessRaises(KeyError, list, t2)

	def testBreadthFirstTraversal(self):
		# should only yield one node, no matter what
		self.failUnlessEqual(list(self.g.breadth_first_traversal(self.A)), [self.A, self.B, self.C])
		self.failUnlessEqual(list(self.g.breadth_first_traversal("A")), [self.A, self.B, self.C])
		self.failUnlessEqual(list(self.g.breadth_first_traversal(Node("A"))), [self.A, self.B, self.C])
		t = self.g.breadth_first_traversal("D")
		t2 = self.g.breadth_first_traversal(Node("D"))
		self.failUnlessRaises(KeyError, list, t)
		self.failUnlessRaises(KeyError, list, t2)

	def testGetConnectedComponents(self):
		self.failUnlessEqual(list(self.g.get_connected_components()), [{self.A, self.B, self.C}])

	def testGetStronglyConnected(self):
		self.failUnlessEqual(list(self.g.get_strongly_connected()), [{self.A, self.B, self.C}])

	def testGetShortestPaths(self):
		self.failUnlessEqual(self.g.get_shortest_paths(self.A), {self.A: (0, []), self.B: (1, [self.AB]), self.C: (2, [self.AB, self.BC])})
		self.failUnlessEqual(self.g.get_shortest_paths("A"), {self.A: (0, []), self.B: (1, [self.AB]), self.C: (2, [self.AB, self.BC])})
		self.failUnlessEqual(self.g.get_shortest_paths(Node("A")), {self.A: (0, []), self.B: (1, [self.AB]), self.C: (2, [self.AB, self.BC])})
		self.failUnlessRaises(KeyError, self.g.get_shortest_paths, Node("D"))
		self.failUnlessRaises(KeyError, self.g.get_shortest_paths, "D")

	def testOrder(self):
		self.failUnlessEqual(self.g.order(), 3)

	def testSize(self):
		self.failUnlessEqual(self.g.size(), 3)

	def testEdgeContraction(self):
		# in this case, it should delete two nodes and add one node
		def node_initializer(x, y):
			d = x.data
			d["name"] = x.name + "2"
			return d
		n = self.g.contract_edge(self.AB, node_initializer)
		# make sure that the new node is data equivalent
		self.failUnlessEqual(self.A.data, n.data)
		# make sure its name is related as specified
		self.failUnlessEqual(n.name, self.A.name + "2")
		self.failUnlessEqual(self.g.order(), 2)
		self.failUnlessEqual(self.g.size(), 2)
		# test it on a bad edge
		self.failUnlessRaises(KeyError, self.g.contract_edge, "BB", lambda x, y: dict())
		self.failUnlessRaises(KeyError, self.g.contract_edge, Edge("A", "B"), lambda x, y: dict())

	def testTranspose(self):
		tmp = copy.copy(self.g)
		tmp.transpose()
		self.failUnlessEqual((set(self.g.nodes), set(self.g.edges)), (set(tmp.nodes), set(tmp.edges)))

	def testInduceSubgraph(self):
		# test it without nodes
		g1 = self.g.induce_subgraph()
		self.failUnlessEqual(list(g1.nodes), [])
		self.failUnlessEqual(list(g1.edges), [])
		# test it with node A
		g1 = self.g.induce_subgraph(self.A)
		self.failUnlessEqual(list(g1.nodes), [self.A])
		self.failUnlessEqual(list(g1.edges), [])
		# test it with nodes A and B
		# test it with nodes B and C
		# test it with nodes C and A
		# test it with a bad node
		self.failUnlessRaises(KeyError, self.g.induce_subgraph, Node("D"))
		# test it with a bad label
		self.failUnlessRaises(KeyError, self.g.induce_subgraph, "D")

	def testEdgeInduceSubgraph(self):
		# test it without nodes
		g1 = self.g.edge_induce_subgraph()
		self.failUnlessEqual(list(g1.nodes), [])
		self.failUnlessEqual(list(g1.edges), [])
		# test it with edge AB
		g1 = self.g.edge_induce_subgraph(self.AB)
		self.failUnlessEqual(set(g1.nodes), {self.A, self.B})
		self.failUnlessEqual(list(g1.edges), [self.AB])
		# test it with edge BC
		# test it with edge CA
		# test it with edges AB and BC
		# test it with edges BC and CA
		# test it with edges CA and AB
		# test it with a bad edge
		self.failUnlessRaises(KeyError, self.g.edge_induce_subgraph, Edge("A", "C"))
		# test it with a bad label
		self.failUnlessRaises(KeyError, self.g.edge_induce_subgraph, "D")

	def testUnion(self):
		# test it on ourselves
		G = self.g | self.g
		self.failUnlessEqual((set(self.g.nodes), set(self.g.edges)), (set(G.nodes), set(G.edges)))
		# test it on a graph with one node with a loop
		G = Graph()
		G.add_node(1)
		G.add_edge(1, 1, 11)
		G2 = self.g | G
		self.failUnlessEqual((set(self.g.nodes) | set(G.nodes), set(self.g.edges) | set(G.edges)), (set(G2.nodes), set(G2.edges)))
		# test it on a graph with two nodes
		G = Graph()
		G.add_node(1)
		G.add_node(2)
		G2 = self.g | G
		self.failUnlessEqual((set(self.g.nodes) | set(G.nodes), set(self.g.edges) | set(G.edges)), (set(G2.nodes), set(G2.edges)))		
		# test it on a graph with three nodes in a directed cycle
		G = Graph()
		G.add_node(1)
		G.add_node(2)
		G.add_node(3)
		G.add_edge(1, 2, (1,2))
		G.add_edge(2, 3, (2,3))
		G.add_edge(3, 1, (3,1))
		G2 = self.g | G
		self.failUnlessEqual((set(self.g.nodes) | set(G.nodes), set(self.g.edges) | set(G.edges)), (set(G2.nodes), set(G2.edges)))
		# test it on a graph with five nodes in an undirected cycle
		G = Graph()
		for i in range(5):
			G.add_node(i)
		for i in range(5):
			j = (i + 1) % 5
			G.add_edge(i, j, (i,j))
		G2 = self.g | G
		self.failUnlessEqual((set(self.g.nodes) | set(G.nodes), set(self.g.edges) | set(G.edges)), (set(G2.nodes), set(G2.edges)))

	def testIntersection(self):
		# test it on ourselves
		G = self.g & self.g
		self.failUnlessEqual((set(self.g.nodes), set(self.g.edges)), (set(G.nodes), set(G.edges)))
		# test it on a graph with one node with a loop
		G = Graph()
		G.add_node(1)
		G.add_edge(1, 1, 11)
		G2 = self.g & G
		self.failUnlessEqual((set(self.g.nodes) & set(G.nodes), set(self.g.edges) & set(G.edges)), (set(G2.nodes), set(G2.edges)))
		# test it on a graph with two nodes
		G = Graph()
		G.add_node(1)
		G.add_node(2)
		G2 = self.g & G
		self.failUnlessEqual((set(self.g.nodes) & set(G.nodes), set(self.g.edges) & set(G.edges)), (set(G2.nodes), set(G2.edges)))		
		# test it on a graph with three nodes in a directed cycle
		G = Graph()
		G.add_node(1)
		G.add_node(2)
		G.add_node(3)
		G.add_edge(1, 2, (1,2))
		G.add_edge(2, 3, (2,3))
		G.add_edge(3, 1, (3,1))
		G2 = self.g & G
		self.failUnlessEqual((set(self.g.nodes) & set(G.nodes), set(self.g.edges) & set(G.edges)), (set(G2.nodes), set(G2.edges)))
		# test it on a graph with five nodes in an undirected cycle
		G = Graph()
		for i in range(5):
			G.add_node(i)
		for i in range(5):
			j = (i + 1) % 5
			G.add_edge(i, j, (i,j))
		G2 = self.g & G
		self.failUnlessEqual((set(self.g.nodes) & set(G.nodes), set(self.g.edges) & set(G.edges)), (set(G2.nodes), set(G2.edges)))

	def testDifference(self):
		# test it on ourselves
		G = self.g - self.g
		self.failUnlessEqual((set(G.nodes), set(G.edges)), (set(), set()))
		# test it on a graph with one node with a loop
		G = Graph()
		G.add_node(1)
		G.add_edge(1, 1, 11)
		G2 = self.g - G
		self.failUnlessEqual((set(self.g.nodes) - set(G.nodes), set(self.g.edges) - set(G.edges)), (set(G2.nodes), set(G2.edges)))
		# test it on a graph with two nodes
		G = Graph()
		G.add_node(1)
		G.add_node(2)
		G2 = self.g - G
		self.failUnlessEqual((set(self.g.nodes) - set(G.nodes), set(self.g.edges) - set(G.edges)), (set(G2.nodes), set(G2.edges)))		
		# test it on a graph with three nodes in a directed cycle
		G = Graph()
		G.add_node(1)
		G.add_node(2)
		G.add_node(3)
		G.add_edge(1, 2, (1,2))
		G.add_edge(2, 3, (2,3))
		G.add_edge(3, 1, (3,1))
		G2 = self.g - G
		self.failUnlessEqual((set(self.g.nodes) - set(G.nodes), set(self.g.edges) - set(G.edges)), (set(G2.nodes), set(G2.edges)))
		# test it on a graph with five nodes in an undirected cycle
		G = Graph()
		for i in range(5):
			G.add_node(i)
		for i in range(5):
			j = (i + 1) % 5
			G.add_edge(i, j, (i,j))
		G2 = self.g - G
		self.failUnlessEqual((set(self.g.nodes) - set(G.nodes), set(self.g.edges) - set(G.edges)), (set(G2.nodes), set(G2.edges)))


#################################################################################################################################
#							PERFORMANCE TESTS							#
#################################################################################################################################

"""
TODO:

	- totally redo these tests to use cProfile rather than the inaccurate timeit.
	- add tests for walks, all traversals, etc.
"""

class GraphPerformanceTest(unittest.TestCase):

	graph_setup = "from base import Graph; g = Graph(); n = g.add_node(first_name='');"

	def testNodeAdditionPerformance(self):
		setup = self.graph_setup
		test = "for i in range(1000): g.add_node(first_name=i)"
		t1 = timeit.timeit(setup=setup, stmt=test, number=1000)
		test = "for i in range(1000000): g.add_node(first_name=i)"
		t2 = timeit.timeit(setup=setup, stmt=test, number=1)
		tdiff = max(t1, t2) - min(t1, t2)
		self.failUnless(tdiff < max(t1, t2)/10, msg="Performance check failed: nonlinear performance (%s, %s)" % (t1, t2))
<<<<<<< HEAD
		self.failUnless(t1 < 2, msg="Performance check failed: it took %s seconds to add 1M nodes" % t1)
		self.failUnless(t2 < 2, msg="Performance check failed: it took %s seconds to add 1M nodes" % t2)
=======
		self.failUnless(t1 < 5, msg="Performance check failed: it took %s seconds to add 1M nodes" % t1)
		self.failUnless(t2 < 5, msg="Performance check failed: it took %s seconds to add 1M nodes" % t2)
>>>>>>> 3610e87e

	def testNodeIterationPerformance(self):
		setup = self.graph_setup + "\nfor i in range(1000): \n\tg.add_node(first_name=i)"
		test = "for i in g.nodes: pass"
		t1 = timeit.timeit(setup=setup, stmt=test, number=1000)
		setup = self.graph_setup + "\nfor i in range(1000000): \n\tg.add_node(first_name=i)"
		test = "for i in g.nodes: pass"
		t2 = timeit.timeit(setup=setup, stmt=test, number=1)
		tdiff = max(t1, t2) - min(t1, t2)
		self.failUnless(tdiff < max(t1, t2)/10, msg="Performance check failed: nonlinear performance (%s, %s)" % (t1, t2))
<<<<<<< HEAD
		self.failUnless(t1 < 2, msg="Performance check failed: it took %s seconds to iterate through 1M nodes" % t1)
		self.failUnless(t2 < 2, msg="Performance check failed: it took %s seconds to iterate through 1M nodes" % t2)
=======
		self.failUnless(t1 < 5, msg="Performance check failed: it took %s seconds to iterate through 1M nodes" % t1)
		self.failUnless(t2 < 5, msg="Performance check failed: it took %s seconds to iterate through 1M nodes" % t2)
>>>>>>> 3610e87e

	def testNodeSearchPerformance(self):
		setup = self.graph_setup + "\nfor i in range(1000): \n\tg.add_node(first_name=i)"
		test = "[i for i in g.search_nodes(first_name=999)]"
		t1 = timeit.timeit(setup=setup, stmt=test, number=1000)
		setup = self.graph_setup + "\nfor i in range(1000000): \n\tg.add_node(first_name=i)"
		test = "[i for i in g.search_nodes(first_name=999999)]"
		t2 = timeit.timeit(setup=setup, stmt=test, number=1)
		tdiff = max(t1, t2) - min(t1, t2)
		self.failUnless(tdiff < max(t1, t2)/10, msg="Performance check failed: nonlinear performance (%s, %s)" % (t1, t2))
<<<<<<< HEAD
		self.failUnless(t1 < 2, msg="Performance check failed: it took %s seconds to iterate through 1M nodes" % t1)
		self.failUnless(t2 < 2, msg="Performance check failed: it took %s seconds to iterate through 1M nodes" % t2)
=======
		self.failUnless(t1 < 5, msg="Performance check failed: it took %s seconds to iterate through 1M nodes" % t1)
		self.failUnless(t2 < 5, msg="Performance check failed: it took %s seconds to iterate through 1M nodes" % t2)
>>>>>>> 3610e87e

	def testEdgeAdditionPerformance(self):
		setup = self.graph_setup
		test = "for i in range(1000): g.add_edge(n, n, first_name='a')"
		t1 = timeit.timeit(setup=setup, stmt=test, number=1000)
		test = "for i in range(1000000): g.add_edge(n, n, first_name='a')"
		t2 = timeit.timeit(setup=setup, stmt=test, number=1)
		tdiff = max(t1, t2) - min(t1, t2)
		self.failUnless(tdiff < max(t1, t2)/10, msg="Performance check failed: nonlinear performance (%s, %s)" % (t1, t2))
<<<<<<< HEAD
		self.failUnless(t1 < 2, msg="Performance check failed: it took %s seconds to add 1M edges" % t1)
		self.failUnless(t2 < 2, msg="Performance check failed: it took %s seconds to add 1M edges" % t2)
=======
		self.failUnless(t1 < 5, msg="Performance check failed: it took %s seconds to add 1M edges" % t1)
		self.failUnless(t2 < 5, msg="Performance check failed: it took %s seconds to add 1M edges" % t2)
>>>>>>> 3610e87e

	def testEdgeIterationPerformance(self):
		setup = self.graph_setup + "\nfor i in range(1000): \n\tg.add_edge(n, n, first_name='a')"
		test = "for i in g.edges: pass"
		t1 = timeit.timeit(setup=setup, stmt=test, number=1000)
		setup = self.graph_setup + "\nfor i in range(1000000): \n\tg.add_edge(n, n, first_name='a')"
		test = "for i in g.edges: pass"
		t2 = timeit.timeit(setup=setup, stmt=test, number=1)
		tdiff = max(t1, t2) - min(t1, t2)
		self.failUnless(tdiff < max(t1, t2)/10, msg="Performance check failed: nonlinear performance (%s, %s)" % (t1, t2))
<<<<<<< HEAD
		self.failUnless(t1 < 2, msg="Performance check failed: it took %s seconds to iterate through 1M edges" % t1)
		self.failUnless(t2 < 2, msg="Performance check failed: it took %s seconds to iterate through 1M edges" % t2)
=======
		self.failUnless(t1 < 5, msg="Performance check failed: it took %s seconds to iterate through 1M edges" % t1)
		self.failUnless(t2 < 5, msg="Performance check failed: it took %s seconds to iterate through 1M edges" % t2)
>>>>>>> 3610e87e

	def testEdgeSearchPerformance(self):
		setup = self.graph_setup + "\nfor i in range(1000): \n\tg.add_edge(n, n, first_name='a')"
		test = "[i for i in g.search_edges(start='')]"
		t1 = timeit.timeit(setup=setup, stmt=test, number=1000)
		setup = self.graph_setup + "\nfor i in range(1000000): \n\tg.add_edge(n, n, first_name='a')"
		test = "[i for i in g.search_edges(start='')]"
		t2 = timeit.timeit(setup=setup, stmt=test, number=1)
		tdiff = max(t1, t2) - min(t1, t2)
		self.failUnless(tdiff < max(t1, t2)/10, msg="Performance check failed: nonlinear performance (%s, %s)" % (t1, t2))
<<<<<<< HEAD
		self.failUnless(t1 < 2, msg="Performance check failed: it took %s seconds to iterate through 1M edges" % t1)
		self.failUnless(t2 < 2, msg="Performance check failed: it took %s seconds to iterate through 1M edges" % t2)
=======
		self.failUnless(t1 < 5, msg="Performance check failed: it took %s seconds to iterate through 1M edges" % t1)
		self.failUnless(t2 < 5, msg="Performance check failed: it took %s seconds to iterate through 1M edges" % t2)
>>>>>>> 3610e87e

	def testTraversalPerformance(self):
		setup = self.graph_setup + "\nfor i in range(1000): \n\tg.add_edge(n, n, first_name='a')"
		test = "[i for i in g.depth_first_traversal(n)]"
		t1 = timeit.timeit(setup=setup, stmt=test, number=1000)
		setup = self.graph_setup + "\nfor i in range(1000000): \n\tg.add_edge(n, n, first_name='a')"
		test = "[i for i in g.depth_first_traversal(n)]"
		t2 = timeit.timeit(setup=setup, stmt=test, number=1)
		tdiff = max(t1, t2) - min(t1, t2)
		self.failUnless(tdiff < max(t1, t2)/10, msg="Performance check failed: nonlinear performance (%s, %s)" % (t1, t2))
<<<<<<< HEAD
		self.failUnless(t1 < 2, msg="Performance check failed: it took %s seconds to traverse 1M node graphs" % t1)
		self.failUnless(t2 < 2, msg="Performance check failed: it took %s seconds to traverse 1M node graphs" % t2)
=======
		self.failUnless(t1 < 5, msg="Performance check failed: it took %s seconds to traverse 1M node graphs" % t1)
		self.failUnless(t2 < 5, msg="Performance check failed: it took %s seconds to traverse 1M node graphs" % t2)
>>>>>>> 3610e87e


if __name__ == "__main__":
	GraphCorrectnessTest = unittest.TestLoader().loadTestsFromTestCase(GraphCorrectnessTest)
	GraphPropertiesTest = unittest.TestLoader().loadTestsFromTestCase(GraphPropertiesTest)
	GraphFailureTest = unittest.TestLoader().loadTestsFromTestCase(GraphFailureTest)
	GraphSearchTest = unittest.TestLoader().loadTestsFromTestCase(GraphSearchTest)
	NodeCreationTest = unittest.TestLoader().loadTestsFromTestCase(NodeCreationTest)
	EdgeCreationTest = unittest.TestLoader().loadTestsFromTestCase(EdgeCreationTest)
	EdgeMovementTest = unittest.TestLoader().loadTestsFromTestCase(EdgeMovementTest)
	GetElementsTest = unittest.TestLoader().loadTestsFromTestCase(GetElementsTest)
	TraversalTest = unittest.TestLoader().loadTestsFromTestCase(TraversalTest)
	InductionTest = unittest.TestLoader().loadTestsFromTestCase(InductionTest)
	ZeroNodeTest = unittest.TestLoader().loadTestsFromTestCase(ZeroNodeTest)
	AdjacencyTest = unittest.TestLoader().loadTestsFromTestCase(AdjacencyTest)
	OneNodeDirectedTest = unittest.TestLoader().loadTestsFromTestCase(OneNodeDirectedTest)
	OneNodeUndirectedTest = unittest.TestLoader().loadTestsFromTestCase(OneNodeUndirectedTest)
	OneNodeDoubleUndirectedTest = unittest.TestLoader().loadTestsFromTestCase(OneNodeDoubleUndirectedTest)
	OneNodeDoubleDirectedTest = unittest.TestLoader().loadTestsFromTestCase(OneNodeDoubleDirectedTest)
	TwoNodeUnconnectedTest = unittest.TestLoader().loadTestsFromTestCase(TwoNodeUnconnectedTest)
	ThreeNodeCycleTest = unittest.TestLoader().loadTestsFromTestCase(ThreeNodeCycleTest)
	RemovalTest = unittest.TestLoader().loadTestsFromTestCase(RemovalTest)
	OverwriteTest = unittest.TestLoader().loadTestsFromTestCase(OverwriteTest)
	suites = [GraphCorrectnessTest, NodeCreationTest, EdgeCreationTest, GraphPropertiesTest, GraphSearchTest, EdgeMovementTest, GetElementsTest]
	suites += [ZeroNodeTest, RemovalTest, OverwriteTest, TraversalTest, InductionTest, GraphFailureTest, AdjacencyTest]
	suites += [OneNodeDirectedTest]
	suites += [OneNodeUndirectedTest]
	suites += [OneNodeDoubleUndirectedTest]
	suites += [OneNodeDoubleDirectedTest]
	suites += [TwoNodeUnconnectedTest]
	suites += [ThreeNodeCycleTest]
	CorrectnessTest = unittest.TestSuite(suites)
	unittest.main()<|MERGE_RESOLUTION|>--- conflicted
+++ resolved
@@ -2587,13 +2587,8 @@
 		t2 = timeit.timeit(setup=setup, stmt=test, number=1)
 		tdiff = max(t1, t2) - min(t1, t2)
 		self.failUnless(tdiff < max(t1, t2)/10, msg="Performance check failed: nonlinear performance (%s, %s)" % (t1, t2))
-<<<<<<< HEAD
-		self.failUnless(t1 < 2, msg="Performance check failed: it took %s seconds to add 1M nodes" % t1)
-		self.failUnless(t2 < 2, msg="Performance check failed: it took %s seconds to add 1M nodes" % t2)
-=======
 		self.failUnless(t1 < 5, msg="Performance check failed: it took %s seconds to add 1M nodes" % t1)
 		self.failUnless(t2 < 5, msg="Performance check failed: it took %s seconds to add 1M nodes" % t2)
->>>>>>> 3610e87e
 
 	def testNodeIterationPerformance(self):
 		setup = self.graph_setup + "\nfor i in range(1000): \n\tg.add_node(first_name=i)"
@@ -2604,13 +2599,8 @@
 		t2 = timeit.timeit(setup=setup, stmt=test, number=1)
 		tdiff = max(t1, t2) - min(t1, t2)
 		self.failUnless(tdiff < max(t1, t2)/10, msg="Performance check failed: nonlinear performance (%s, %s)" % (t1, t2))
-<<<<<<< HEAD
-		self.failUnless(t1 < 2, msg="Performance check failed: it took %s seconds to iterate through 1M nodes" % t1)
-		self.failUnless(t2 < 2, msg="Performance check failed: it took %s seconds to iterate through 1M nodes" % t2)
-=======
 		self.failUnless(t1 < 5, msg="Performance check failed: it took %s seconds to iterate through 1M nodes" % t1)
 		self.failUnless(t2 < 5, msg="Performance check failed: it took %s seconds to iterate through 1M nodes" % t2)
->>>>>>> 3610e87e
 
 	def testNodeSearchPerformance(self):
 		setup = self.graph_setup + "\nfor i in range(1000): \n\tg.add_node(first_name=i)"
@@ -2621,13 +2611,8 @@
 		t2 = timeit.timeit(setup=setup, stmt=test, number=1)
 		tdiff = max(t1, t2) - min(t1, t2)
 		self.failUnless(tdiff < max(t1, t2)/10, msg="Performance check failed: nonlinear performance (%s, %s)" % (t1, t2))
-<<<<<<< HEAD
-		self.failUnless(t1 < 2, msg="Performance check failed: it took %s seconds to iterate through 1M nodes" % t1)
-		self.failUnless(t2 < 2, msg="Performance check failed: it took %s seconds to iterate through 1M nodes" % t2)
-=======
 		self.failUnless(t1 < 5, msg="Performance check failed: it took %s seconds to iterate through 1M nodes" % t1)
 		self.failUnless(t2 < 5, msg="Performance check failed: it took %s seconds to iterate through 1M nodes" % t2)
->>>>>>> 3610e87e
 
 	def testEdgeAdditionPerformance(self):
 		setup = self.graph_setup
@@ -2637,13 +2622,8 @@
 		t2 = timeit.timeit(setup=setup, stmt=test, number=1)
 		tdiff = max(t1, t2) - min(t1, t2)
 		self.failUnless(tdiff < max(t1, t2)/10, msg="Performance check failed: nonlinear performance (%s, %s)" % (t1, t2))
-<<<<<<< HEAD
-		self.failUnless(t1 < 2, msg="Performance check failed: it took %s seconds to add 1M edges" % t1)
-		self.failUnless(t2 < 2, msg="Performance check failed: it took %s seconds to add 1M edges" % t2)
-=======
 		self.failUnless(t1 < 5, msg="Performance check failed: it took %s seconds to add 1M edges" % t1)
 		self.failUnless(t2 < 5, msg="Performance check failed: it took %s seconds to add 1M edges" % t2)
->>>>>>> 3610e87e
 
 	def testEdgeIterationPerformance(self):
 		setup = self.graph_setup + "\nfor i in range(1000): \n\tg.add_edge(n, n, first_name='a')"
@@ -2654,13 +2634,8 @@
 		t2 = timeit.timeit(setup=setup, stmt=test, number=1)
 		tdiff = max(t1, t2) - min(t1, t2)
 		self.failUnless(tdiff < max(t1, t2)/10, msg="Performance check failed: nonlinear performance (%s, %s)" % (t1, t2))
-<<<<<<< HEAD
-		self.failUnless(t1 < 2, msg="Performance check failed: it took %s seconds to iterate through 1M edges" % t1)
-		self.failUnless(t2 < 2, msg="Performance check failed: it took %s seconds to iterate through 1M edges" % t2)
-=======
 		self.failUnless(t1 < 5, msg="Performance check failed: it took %s seconds to iterate through 1M edges" % t1)
 		self.failUnless(t2 < 5, msg="Performance check failed: it took %s seconds to iterate through 1M edges" % t2)
->>>>>>> 3610e87e
 
 	def testEdgeSearchPerformance(self):
 		setup = self.graph_setup + "\nfor i in range(1000): \n\tg.add_edge(n, n, first_name='a')"
@@ -2671,13 +2646,8 @@
 		t2 = timeit.timeit(setup=setup, stmt=test, number=1)
 		tdiff = max(t1, t2) - min(t1, t2)
 		self.failUnless(tdiff < max(t1, t2)/10, msg="Performance check failed: nonlinear performance (%s, %s)" % (t1, t2))
-<<<<<<< HEAD
-		self.failUnless(t1 < 2, msg="Performance check failed: it took %s seconds to iterate through 1M edges" % t1)
-		self.failUnless(t2 < 2, msg="Performance check failed: it took %s seconds to iterate through 1M edges" % t2)
-=======
 		self.failUnless(t1 < 5, msg="Performance check failed: it took %s seconds to iterate through 1M edges" % t1)
 		self.failUnless(t2 < 5, msg="Performance check failed: it took %s seconds to iterate through 1M edges" % t2)
->>>>>>> 3610e87e
 
 	def testTraversalPerformance(self):
 		setup = self.graph_setup + "\nfor i in range(1000): \n\tg.add_edge(n, n, first_name='a')"
@@ -2688,13 +2658,8 @@
 		t2 = timeit.timeit(setup=setup, stmt=test, number=1)
 		tdiff = max(t1, t2) - min(t1, t2)
 		self.failUnless(tdiff < max(t1, t2)/10, msg="Performance check failed: nonlinear performance (%s, %s)" % (t1, t2))
-<<<<<<< HEAD
-		self.failUnless(t1 < 2, msg="Performance check failed: it took %s seconds to traverse 1M node graphs" % t1)
-		self.failUnless(t2 < 2, msg="Performance check failed: it took %s seconds to traverse 1M node graphs" % t2)
-=======
 		self.failUnless(t1 < 5, msg="Performance check failed: it took %s seconds to traverse 1M node graphs" % t1)
 		self.failUnless(t2 < 5, msg="Performance check failed: it took %s seconds to traverse 1M node graphs" % t2)
->>>>>>> 3610e87e
 
 
 if __name__ == "__main__":
